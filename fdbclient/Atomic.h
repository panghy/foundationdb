--- conflicted
+++ resolved
@@ -28,11 +28,11 @@
 	const ValueRef& existingValue = existingValueOptional.present() ? existingValueOptional.get() : StringRef();
 	if(!existingValue.size()) return otherOperand;
 	if(!otherOperand.size()) return otherOperand;
-	
+
 	uint8_t* buf = new (ar) uint8_t [otherOperand.size()];
 	int i = 0;
 	int carry = 0;
-		
+
 	for(i = 0; i<std::min(existingValue.size(), otherOperand.size()); i++) {
 		int sum = existingValue[i] + otherOperand[i] + carry;
 		buf[i] = sum;
@@ -44,16 +44,16 @@
 		carry = sum >> 8;
 	}
 
-	return StringRef(buf, i);	
+	return StringRef(buf, i);
 }
 
 inline ValueRef doAnd(const Optional<ValueRef>& existingValueOptional, const ValueRef& otherOperand, Arena& ar) {
 	const ValueRef& existingValue = existingValueOptional.present() ? existingValueOptional.get() : StringRef();
 	if(!otherOperand.size()) return otherOperand;
-	
-	uint8_t* buf = new (ar) uint8_t [otherOperand.size()];
-	int i = 0;
-	
+
+	uint8_t* buf = new (ar) uint8_t [otherOperand.size()];
+	int i = 0;
+
 	for(i = 0; i<std::min(existingValue.size(), otherOperand.size()); i++)
 		buf[i] = existingValue[i] & otherOperand[i];
 	for(; i<otherOperand.size(); i++)
@@ -76,7 +76,7 @@
 
 	uint8_t* buf = new (ar) uint8_t [otherOperand.size()];
 	int i = 0;
-	
+
 	for(i = 0; i<std::min(existingValue.size(), otherOperand.size()); i++)
 		buf[i] = existingValue[i] | otherOperand[i];
 	for(; i<otherOperand.size(); i++)
@@ -89,10 +89,10 @@
 	const ValueRef& existingValue = existingValueOptional.present() ? existingValueOptional.get() : StringRef();
 	if(!existingValue.size()) return otherOperand;
 	if(!otherOperand.size()) return otherOperand;
-	
-	uint8_t* buf = new (ar) uint8_t [otherOperand.size()];
-	int i = 0;
-	
+
+	uint8_t* buf = new (ar) uint8_t [otherOperand.size()];
+	int i = 0;
+
 	for(i = 0; i<std::min(existingValue.size(), otherOperand.size()); i++)
 		buf[i] = existingValue[i] ^ otherOperand[i];
 
@@ -212,7 +212,7 @@
 
 inline ValueRef doByteMin(const Optional<ValueRef>& existingValueOptional, const ValueRef& otherOperand, Arena& ar) {
 	if (!existingValueOptional.present()) return otherOperand;
-	
+
 	const ValueRef& existingValue = existingValueOptional.get();
 	if (existingValue < otherOperand)
 		return existingValue;
@@ -241,11 +241,7 @@
 /*
 * Returns the range corresponding to the specified versionstamp key.
 */
-<<<<<<< HEAD
-inline KeyRangeRef getVersionstampKeyRange(Arena& arena, const KeyRef &key, const KeyRef &maxKey) {
-=======
-static KeyRangeRef getVersionstampKeyRange(Arena& arena, const KeyRef &key, Version minVersion, const KeyRef &maxKey) {
->>>>>>> 60c699d6
+inline KeyRangeRef getVersionstampKeyRange(Arena& arena, const KeyRef &key, Version minVersion, const KeyRef &maxKey) {
 	KeyRef begin(arena, key);
 	KeyRef end(arena, key);
 
@@ -268,16 +264,7 @@
 	return KeyRangeRef(begin, std::min(end, maxKey));
 }
 
-<<<<<<< HEAD
-inline void placeVersionstamp( uint8_t* destination, Version version, uint16_t transactionNumber ) {
-	version = bigEndian64(version);
-	transactionNumber = bigEndian16(transactionNumber);
-	static_assert( sizeof(version) == 8, "version size mismatch" );
-	memcpy( destination, &version, sizeof(version) );
-	static_assert( sizeof(transactionNumber) == 2, "txn num size mismatch");
-	memcpy( destination + sizeof(version), &transactionNumber, sizeof(transactionNumber) );
-=======
-static void transformVersionstampKey( StringRef& key, Version version, uint16_t transactionNumber ) {
+inline void transformVersionstampKey( StringRef& key, Version version, uint16_t transactionNumber ) {
 	if (key.size() < 4)
 		throw client_invalid_operation();
 
@@ -288,7 +275,6 @@
 		throw client_invalid_operation();
 
 	placeVersionstamp( mutateString(key) + pos, version, transactionNumber );
->>>>>>> 60c699d6
 }
 
 inline void transformVersionstampMutation( MutationRef& mutation, StringRef MutationRef::* param, Version version, uint16_t transactionNumber ) {
