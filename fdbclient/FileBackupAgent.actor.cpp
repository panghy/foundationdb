/*
 * FileBackupAgent.actor.cpp
 *
 * This source file is part of the FoundationDB open source project
 *
 * Copyright 2013-2018 Apple Inc. and the FoundationDB project authors
 *
 * Licensed under the Apache License, Version 2.0 (the "License");
 * you may not use this file except in compliance with the License.
 * You may obtain a copy of the License at
 *
 *     http://www.apache.org/licenses/LICENSE-2.0
 *
 * Unless required by applicable law or agreed to in writing, software
 * distributed under the License is distributed on an "AS IS" BASIS,
 * WITHOUT WARRANTIES OR CONDITIONS OF ANY KIND, either express or implied.
 * See the License for the specific language governing permissions and
 * limitations under the License.
 */

#include "fdbclient/BackupAgent.actor.h"
#include "fdbclient/BackupContainer.h"
#include "fdbclient/DatabaseContext.h"
#include "fdbclient/ManagementAPI.actor.h"
#include "fdbclient/Status.h"
#include "fdbclient/KeyBackedTypes.h"
#include "fdbclient/JsonBuilder.h"

#include <cinttypes>
#include <ctime>
#include <climits>
#include "fdbrpc/IAsyncFile.h"
#include "flow/genericactors.actor.h"
#include "flow/Hash3.h"
#include <numeric>
#include <boost/algorithm/string/split.hpp>
#include <boost/algorithm/string/classification.hpp>
#include <algorithm>

#include "flow/actorcompiler.h"  // This must be the last #include.

static std::string boolToYesOrNo(bool val) { return val ? std::string("Yes") : std::string("No"); }

static std::string versionToString(Optional<Version> version) {
	if (version.present())
		return std::to_string(version.get());
	else
		return "N/A";
}

static std::string timeStampToString(Optional<int64_t> epochs) {
	if (!epochs.present())
		return "N/A";
	return BackupAgentBase::formatTime(epochs.get());
}

static Future<Optional<int64_t>> getTimestampFromVersion(Optional<Version> ver, Reference<ReadYourWritesTransaction> tr) {
	if (!ver.present())
		return Optional<int64_t>();

	return timeKeeperEpochsFromVersion(ver.get(), tr);
}

// Time format :
// <= 59 seconds
// <= 59.99 minutes
// <= 23.99 hours
// N.NN days
std::string secondsToTimeFormat(int64_t seconds) {
	if (seconds >= 86400)
		return format("%.2f day(s)", seconds / 86400.0);
	else if (seconds >= 3600)
		return format("%.2f hour(s)", seconds / 3600.0);
	else if (seconds >= 60)
		return format("%.2f minute(s)", seconds / 60.0);
	else
		return format("%ld second(s)", seconds);
}

const Key FileBackupAgent::keyLastRestorable = LiteralStringRef("last_restorable");

// For convenience
typedef FileBackupAgent::ERestoreState ERestoreState;

StringRef FileBackupAgent::restoreStateText(ERestoreState id) {
	switch(id) {
		case ERestoreState::UNITIALIZED: return LiteralStringRef("unitialized");
		case ERestoreState::QUEUED: return LiteralStringRef("queued");
		case ERestoreState::STARTING: return LiteralStringRef("starting");
		case ERestoreState::RUNNING: return LiteralStringRef("running");
		case ERestoreState::COMPLETED: return LiteralStringRef("completed");
		case ERestoreState::ABORTED: return LiteralStringRef("aborted");
		default: return LiteralStringRef("Unknown");
	}
}

template<> Tuple Codec<ERestoreState>::pack(ERestoreState const &val) { return Tuple().append(val); }
template<> ERestoreState Codec<ERestoreState>::unpack(Tuple const &val) { return (ERestoreState)val.getInt(0); }

ACTOR Future<std::vector<KeyBackedTag>> TagUidMap::getAll_impl(TagUidMap *tagsMap, Reference<ReadYourWritesTransaction> tr, bool snapshot) {
	state Key prefix = tagsMap->prefix; // Copying it here as tagsMap lifetime is not tied to this actor
	TagMap::PairsType tagPairs = wait(tagsMap->getRange(tr, std::string(), {}, 1e6, snapshot));
	std::vector<KeyBackedTag> results;
	for(auto &p : tagPairs)
		results.push_back(KeyBackedTag(p.first, prefix));
	return results;
}

KeyBackedTag::KeyBackedTag(std::string tagName, StringRef tagMapPrefix)
		: KeyBackedProperty<UidAndAbortedFlagT>(TagUidMap(tagMapPrefix).getProperty(tagName)), tagName(tagName), tagMapPrefix(tagMapPrefix) {}

class RestoreConfig : public KeyBackedConfig {
public:
	RestoreConfig(UID uid = UID()) : KeyBackedConfig(fileRestorePrefixRange.begin, uid) {}
	RestoreConfig(Reference<Task> task) : KeyBackedConfig(fileRestorePrefixRange.begin, task) {}

	KeyBackedProperty<ERestoreState> stateEnum() {
		return configSpace.pack(LiteralStringRef(__FUNCTION__));
	}
	Future<StringRef> stateText(Reference<ReadYourWritesTransaction> tr) {
		return map(stateEnum().getD(tr), [](ERestoreState s) -> StringRef { return FileBackupAgent::restoreStateText(s); });
	}
	KeyBackedProperty<Key> addPrefix() {
		return configSpace.pack(LiteralStringRef(__FUNCTION__));
	}
	KeyBackedProperty<Key> removePrefix() {
		return configSpace.pack(LiteralStringRef(__FUNCTION__));
	}
	// XXX: Remove restoreRange() once it is safe to remove. It has been changed to restoreRanges
	KeyBackedProperty<KeyRange> restoreRange() {
		return configSpace.pack(LiteralStringRef(__FUNCTION__));
	}
	KeyBackedProperty<std::vector<KeyRange>> restoreRanges() {
		return configSpace.pack(LiteralStringRef(__FUNCTION__));
	}
	KeyBackedProperty<Key> batchFuture() {
		return configSpace.pack(LiteralStringRef(__FUNCTION__));
	}
	KeyBackedProperty<Version> restoreVersion() {
		return configSpace.pack(LiteralStringRef(__FUNCTION__));
	}

	KeyBackedProperty<Reference<IBackupContainer>> sourceContainer() {
		return configSpace.pack(LiteralStringRef(__FUNCTION__));
	}
	// Get the source container as a bare URL, without creating a container instance
	KeyBackedProperty<Value> sourceContainerURL() {
		return configSpace.pack(LiteralStringRef("sourceContainer"));
	}

	// Total bytes written by all log and range restore tasks.
	KeyBackedBinaryValue<int64_t> bytesWritten() {
		return configSpace.pack(LiteralStringRef(__FUNCTION__));
	}
	// File blocks that have had tasks created for them by the Dispatch task
	KeyBackedBinaryValue<int64_t> filesBlocksDispatched() {
		return configSpace.pack(LiteralStringRef(__FUNCTION__));
	}
	// File blocks whose tasks have finished
	KeyBackedBinaryValue<int64_t> fileBlocksFinished() {
		return configSpace.pack(LiteralStringRef(__FUNCTION__));
	}
	// Total number of files in the fileMap
	KeyBackedBinaryValue<int64_t> fileCount() {
		return configSpace.pack(LiteralStringRef(__FUNCTION__));
	}
	// Total number of file blocks in the fileMap
	KeyBackedBinaryValue<int64_t> fileBlockCount() {
		return configSpace.pack(LiteralStringRef(__FUNCTION__));
	}

	Future<std::vector<KeyRange>> getRestoreRangesOrDefault(Reference<ReadYourWritesTransaction> tr) {
		return getRestoreRangesOrDefault_impl(this, tr);
	}

	ACTOR static Future<std::vector<KeyRange>> getRestoreRangesOrDefault_impl(RestoreConfig *self, Reference<ReadYourWritesTransaction> tr) {
		state std::vector<KeyRange> ranges = wait(self->restoreRanges().getD(tr));
		if (ranges.empty()) {
			state KeyRange range = wait(self->restoreRange().getD(tr));
			ranges.push_back(range);
		}
		return ranges;
	}

	// Describes a file to load blocks from during restore.  Ordered by version and then fileName to enable
	// incrementally advancing through the map, saving the version and path of the next starting point.
	struct RestoreFile {
		Version version;
		std::string fileName;
		bool isRange;  // false for log file
		int64_t blockSize;
		int64_t fileSize;
		Version endVersion;  // not meaningful for range files

		Tuple pack() const {
			return Tuple()
				.append(version)
				.append(StringRef(fileName))
				.append(isRange)
				.append(fileSize)
				.append(blockSize)
				.append(endVersion);
		}
		static RestoreFile unpack(Tuple const &t) {
			RestoreFile r;
			int i = 0;
			r.version = t.getInt(i++);
			r.fileName = t.getString(i++).toString();
			r.isRange = t.getInt(i++) != 0;
			r.fileSize = t.getInt(i++);
			r.blockSize = t.getInt(i++);
			r.endVersion = t.getInt(i++);
			return r;
		}
	};

	typedef KeyBackedSet<RestoreFile> FileSetT;
	FileSetT fileSet() {
		return configSpace.pack(LiteralStringRef(__FUNCTION__));
	}

	Future<bool> isRunnable(Reference<ReadYourWritesTransaction> tr) {
		return map(stateEnum().getD(tr), [](ERestoreState s) -> bool { return   s != ERestoreState::ABORTED
																			&& s != ERestoreState::COMPLETED
																			&& s != ERestoreState::UNITIALIZED;
		});
	}

	Future<Void> logError(Database cx, Error e, std::string const &details, void *taskInstance = nullptr) {
		if(!uid.isValid()) {
			TraceEvent(SevError, "FileRestoreErrorNoUID").error(e).detail("Description", details);
			return Void();
		}
		TraceEvent t(SevWarn, "FileRestoreError");
		t.error(e).detail("RestoreUID", uid).detail("Description", details).detail("TaskInstance", (uint64_t)taskInstance);
		// These should not happen
		if(e.code() == error_code_key_not_found)
			t.backtrace();

		return updateErrorInfo(cx, e, details);
	}

	Key mutationLogPrefix() {
		return uidPrefixKey(applyLogKeys.begin, uid);
	}

	Key applyMutationsMapPrefix() {
		 return uidPrefixKey(applyMutationsKeyVersionMapRange.begin, uid);
	}

	ACTOR static Future<int64_t> getApplyVersionLag_impl(Reference<ReadYourWritesTransaction> tr, UID uid) {
		// Both of these are snapshot reads
		state Future<Optional<Value>> beginVal = tr->get(uidPrefixKey(applyMutationsBeginRange.begin, uid), true);
		state Future<Optional<Value>> endVal = tr->get(uidPrefixKey(applyMutationsEndRange.begin, uid), true);
		wait(success(beginVal) && success(endVal));

		if(!beginVal.get().present() || !endVal.get().present())
			return 0;

		Version beginVersion = BinaryReader::fromStringRef<Version>(beginVal.get().get(), Unversioned());
		Version endVersion = BinaryReader::fromStringRef<Version>(endVal.get().get(), Unversioned());
		return endVersion - beginVersion;
	}

	Future<int64_t> getApplyVersionLag(Reference<ReadYourWritesTransaction> tr) {
		return getApplyVersionLag_impl(tr, uid);
	}

	void initApplyMutations(Reference<ReadYourWritesTransaction> tr, Key addPrefix, Key removePrefix) {
		// Set these because they have to match the applyMutations values.
		this->addPrefix().set(tr, addPrefix);
		this->removePrefix().set(tr, removePrefix);

		clearApplyMutationsKeys(tr);

		// Initialize add/remove prefix, range version map count and set the map's start key to InvalidVersion
		tr->set(uidPrefixKey(applyMutationsAddPrefixRange.begin, uid), addPrefix);
		tr->set(uidPrefixKey(applyMutationsRemovePrefixRange.begin, uid), removePrefix);
		int64_t startCount = 0;
		tr->set(uidPrefixKey(applyMutationsKeyVersionCountRange.begin, uid), StringRef((uint8_t*)&startCount, 8));
		Key mapStart = uidPrefixKey(applyMutationsKeyVersionMapRange.begin, uid);
		tr->set(mapStart, BinaryWriter::toValue<Version>(invalidVersion, Unversioned()));
	}

	void clearApplyMutationsKeys(Reference<ReadYourWritesTransaction> tr) {
		tr->setOption(FDBTransactionOptions::COMMIT_ON_FIRST_PROXY);

		// Clear add/remove prefix keys
		tr->clear(uidPrefixKey(applyMutationsAddPrefixRange.begin, uid));
		tr->clear(uidPrefixKey(applyMutationsRemovePrefixRange.begin, uid));

		// Clear range version map and count key
		tr->clear(uidPrefixKey(applyMutationsKeyVersionCountRange.begin, uid));
		Key mapStart = uidPrefixKey(applyMutationsKeyVersionMapRange.begin, uid);
		tr->clear(KeyRangeRef(mapStart, strinc(mapStart)));

		// Clear any loaded mutations that have not yet been applied
		Key mutationPrefix = mutationLogPrefix();
		tr->clear(KeyRangeRef(mutationPrefix, strinc(mutationPrefix)));

		// Clear end and begin versions (intentionally in this order)
		tr->clear(uidPrefixKey(applyMutationsEndRange.begin, uid));
		tr->clear(uidPrefixKey(applyMutationsBeginRange.begin, uid));
	}

	void setApplyBeginVersion(Reference<ReadYourWritesTransaction> tr, Version ver) {
		tr->set(uidPrefixKey(applyMutationsBeginRange.begin, uid), BinaryWriter::toValue(ver, Unversioned()));
	}

	void setApplyEndVersion(Reference<ReadYourWritesTransaction> tr, Version ver) {
		tr->set(uidPrefixKey(applyMutationsEndRange.begin, uid), BinaryWriter::toValue(ver, Unversioned()));
	}

	Future<Version> getApplyEndVersion(Reference<ReadYourWritesTransaction> tr) {
		return map(tr->get(uidPrefixKey(applyMutationsEndRange.begin, uid)), [=](Optional<Value> const &value) -> Version {
			return value.present() ? BinaryReader::fromStringRef<Version>(value.get(), Unversioned()) : 0;
		});
	}

	ACTOR static Future<std::string> getProgress_impl(RestoreConfig restore, Reference<ReadYourWritesTransaction> tr);
	Future<std::string> getProgress(Reference<ReadYourWritesTransaction> tr) { return getProgress_impl(*this, tr); }

	ACTOR static Future<std::string> getFullStatus_impl(RestoreConfig restore, Reference<ReadYourWritesTransaction> tr);
	Future<std::string> getFullStatus(Reference<ReadYourWritesTransaction> tr) { return getFullStatus_impl(*this, tr); }
};

typedef RestoreConfig::RestoreFile RestoreFile;

ACTOR Future<std::string> RestoreConfig::getProgress_impl(RestoreConfig restore, Reference<ReadYourWritesTransaction> tr) {
	tr->setOption(FDBTransactionOptions::ACCESS_SYSTEM_KEYS);
	tr->setOption(FDBTransactionOptions::LOCK_AWARE);

	state Future<int64_t> fileCount = restore.fileCount().getD(tr);
	state Future<int64_t> fileBlockCount = restore.fileBlockCount().getD(tr);
	state Future<int64_t> fileBlocksDispatched = restore.filesBlocksDispatched().getD(tr);
	state Future<int64_t> fileBlocksFinished = restore.fileBlocksFinished().getD(tr);
	state Future<int64_t> bytesWritten = restore.bytesWritten().getD(tr);
	state Future<StringRef> status = restore.stateText(tr);
	state Future<Version> lag = restore.getApplyVersionLag(tr);
	state Future<std::string> tag = restore.tag().getD(tr);
	state Future<std::pair<std::string, Version>> lastError = restore.lastError().getD(tr);

	// restore might no longer be valid after the first wait so make sure it is not needed anymore.
	state UID uid = restore.getUid();
	wait(success(fileCount) && success(fileBlockCount) && success(fileBlocksDispatched) && success(fileBlocksFinished) && success(bytesWritten) && success(status) && success(lag) && success(tag) && success(lastError));

	std::string errstr = "None";
	if(lastError.get().second != 0)
		errstr = format("'%s' %" PRId64 "s ago.\n", lastError.get().first.c_str(), (tr->getReadVersion().get() - lastError.get().second) / CLIENT_KNOBS->CORE_VERSIONSPERSECOND );

	TraceEvent("FileRestoreProgress")
		.detail("RestoreUID", uid)
		.detail("Tag", tag.get())
		.detail("State", status.get().toString())
		.detail("FileCount", fileCount.get())
		.detail("FileBlocksFinished", fileBlocksFinished.get())
		.detail("FileBlocksTotal", fileBlockCount.get())
		.detail("FileBlocksInProgress", fileBlocksDispatched.get() - fileBlocksFinished.get())
		.detail("BytesWritten", bytesWritten.get())
		.detail("ApplyLag", lag.get())
		.detail("TaskInstance", THIS_ADDR);


	return format("Tag: %s  UID: %s  State: %s  Blocks: %lld/%lld  BlocksInProgress: %lld  Files: %lld  BytesWritten: %lld  ApplyVersionLag: %lld  LastError: %s",
					tag.get().c_str(),
					uid.toString().c_str(),
					status.get().toString().c_str(),
					fileBlocksFinished.get(),
					fileBlockCount.get(),
					fileBlocksDispatched.get() - fileBlocksFinished.get(),
					fileCount.get(),
					bytesWritten.get(),
					lag.get(),
					errstr.c_str()
				);
}

ACTOR Future<std::string> RestoreConfig::getFullStatus_impl(RestoreConfig restore, Reference<ReadYourWritesTransaction> tr) {
	tr->setOption(FDBTransactionOptions::ACCESS_SYSTEM_KEYS);
	tr->setOption(FDBTransactionOptions::LOCK_AWARE);

	state Future<std::vector<KeyRange>> ranges = restore.getRestoreRangesOrDefault(tr);
	state Future<Key> addPrefix = restore.addPrefix().getD(tr);
	state Future<Key> removePrefix = restore.removePrefix().getD(tr);
	state Future<Key> url = restore.sourceContainerURL().getD(tr);
	state Future<Version> restoreVersion = restore.restoreVersion().getD(tr);
	state Future<std::string> progress = restore.getProgress(tr);

	// restore might no longer be valid after the first wait so make sure it is not needed anymore.
	wait(success(ranges) && success(addPrefix) && success(removePrefix) && success(url) && success(restoreVersion) && success(progress));

	std::string returnStr;
	returnStr = format("%s  URL: %s", progress.get().c_str(), url.get().toString().c_str());
	for (auto &range : ranges.get()) {
		returnStr += format("  Range: '%s'-'%s'", printable(range.begin).c_str(), printable(range.end).c_str());
	}
	returnStr += format("  AddPrefix: '%s'  RemovePrefix: '%s'  Version: %lld",
						printable(addPrefix.get()).c_str(),
						printable(removePrefix.get()).c_str(),
						restoreVersion.get()
					   );
	return returnStr;
}


FileBackupAgent::FileBackupAgent()
	: subspace(Subspace(fileBackupPrefixRange.begin))
	// The other subspaces have logUID -> value
	, config(subspace.get(BackupAgentBase::keyConfig))
	, lastRestorable(subspace.get(FileBackupAgent::keyLastRestorable))
	, taskBucket(new TaskBucket(subspace.get(BackupAgentBase::keyTasks), true, false, true))
	, futureBucket(new FutureBucket(subspace.get(BackupAgentBase::keyFutures), true, true))
{
}

namespace fileBackup {

	// Return a block of contiguous padding bytes, growing if needed.
	Value makePadding(int size) {
		static Value pad;
		if(pad.size() < size) {
			pad = makeString(size);
			memset(mutateString(pad), '\xff', pad.size());
		}

		return pad.substr(0, size);
	}

	// File Format handlers.
	// Both Range and Log formats are designed to be readable starting at any 1MB boundary
	// so they can be read in parallel.
	//
	// Writer instances must be kept alive while any member actors are in progress.
	//
	// RangeFileWriter must be used as follows:
	//   1 - writeKey(key) the queried key range begin
	//   2 - writeKV(k, v) each kv pair to restore
	//   3 - writeKey(key) the queried key range end
	//
	// RangeFileWriter will insert the required padding, header, and extra
	// end/begin keys around the 1MB boundaries as needed.
	//
	// Example:
	//   The range a-z is queries and returns c-j which covers 3 blocks.
	//   The client code writes keys in this sequence:
	//             a c d e f g h i j z
	//
	//   H = header   P = padding   a...z = keys  v = value | = block boundary
	//
	//   Encoded file:  H a cv dv ev P | H e ev fv gv hv P | H h hv iv jv z
	//   Decoded in blocks yields:
	//           Block 1: range [a, e) with kv pairs cv, dv
	//           Block 2: range [e, h) with kv pairs ev, fv, gv
	//           Block 3: range [h, z) with kv pairs hv, iv, jv
	//
	//   NOTE: All blocks except for the final block will have one last
	//   value which will not be used.  This isn't actually a waste since
	//   if the next KV pair wouldn't fit within the block after the value
	//   then the space after the final key to the next 1MB boundary would
	//   just be padding anyway.
	struct RangeFileWriter {
		RangeFileWriter(Reference<IBackupFile> file = Reference<IBackupFile>(), int blockSize = 0) : file(file), blockSize(blockSize), blockEnd(0), fileVersion(1001) {}

		// Handles the first block and internal blocks.  Ends current block if needed.
		// The final flag is used in simulation to pad the file's final block to a whole block size
		ACTOR static Future<Void> newBlock(RangeFileWriter *self, int bytesNeeded, bool final = false) {
			// Write padding to finish current block if needed
			int bytesLeft = self->blockEnd - self->file->size();
			if(bytesLeft > 0) {
				state Value paddingFFs = makePadding(bytesLeft);
				wait(self->file->append(paddingFFs.begin(), bytesLeft));
			}

			if(final) {
				ASSERT(g_network->isSimulated());
				return Void();
			}

			// Set new blockEnd
			self->blockEnd += self->blockSize;

			// write Header
			wait(self->file->append((uint8_t *)&self->fileVersion, sizeof(self->fileVersion)));

			// If this is NOT the first block then write duplicate stuff needed from last block
			if(self->blockEnd > self->blockSize) {
				wait(self->file->appendStringRefWithLen(self->lastKey));
				wait(self->file->appendStringRefWithLen(self->lastKey));
				wait(self->file->appendStringRefWithLen(self->lastValue));
			}

			// There must now be room in the current block for bytesNeeded or the block size is too small
			if(self->file->size() + bytesNeeded > self->blockEnd)
				throw backup_bad_block_size();

			return Void();
		}

		// Used in simulation only to create backup file sizes which are an integer multiple of the block size
		Future<Void> padEnd() {
			ASSERT(g_network->isSimulated());
			if(file->size() > 0) {
				return newBlock(this, 0, true);
			}
			return Void();
		}

		// Ends the current block if necessary based on bytesNeeded.
		Future<Void> newBlockIfNeeded(int bytesNeeded) {
			if(file->size() + bytesNeeded > blockEnd)
				return newBlock(this, bytesNeeded);
			return Void();
		}

		// Start a new block if needed, then write the key and value
		ACTOR static Future<Void> writeKV_impl(RangeFileWriter *self, Key k, Value v) {
			int toWrite = sizeof(int32_t) + k.size() + sizeof(int32_t) + v.size();
			wait(self->newBlockIfNeeded(toWrite));
			wait(self->file->appendStringRefWithLen(k));
			wait(self->file->appendStringRefWithLen(v));
			self->lastKey = k;
			self->lastValue = v;
			return Void();
		}

		Future<Void> writeKV(Key k, Value v) { return writeKV_impl(this, k, v); }

		// Write begin key or end key.
		ACTOR static Future<Void> writeKey_impl(RangeFileWriter *self, Key k) {
			int toWrite = sizeof(uint32_t) + k.size();
			wait(self->newBlockIfNeeded(toWrite));
			wait(self->file->appendStringRefWithLen(k));
			return Void();
		}

		Future<Void> writeKey(Key k) { return writeKey_impl(this, k); }

		Reference<IBackupFile> file;
		int blockSize;

	private:
		int64_t blockEnd;
		uint32_t fileVersion;
		Key lastKey;
		Key lastValue;
	};

<<<<<<< HEAD
	// Helper class for reading restore data from a buffer and throwing the right errors.
	struct StringRefReader {
		StringRefReader(StringRef s = StringRef(), Error e = Error()) : rptr(s.begin()), end(s.end()), failure_error(e) {}

		// Return remainder of data as a StringRef
		StringRef remainder() {
			return StringRef(rptr, end - rptr);
		}

		// Return a pointer to len bytes at the current read position and advance read pos
		const uint8_t * consume(unsigned int len) {
			if(rptr == end && len != 0)
				throw end_of_stream();
			const uint8_t *p = rptr;
			rptr += len;
			if(rptr > end)
				throw failure_error;
			return p;
		}

		// Return a T from the current read position and advance read pos
		template<typename T> const T consume() {
			return *(const T *)consume(sizeof(T));
		}

		// Functions for consuming big endian (network byte order) integers.
		// Consumes a big endian number, swaps it to little endian, and returns it.
		int32_t  consumeNetworkInt32()  { return (int32_t)bigEndian32((uint32_t)consume< int32_t>());}
		uint32_t consumeNetworkUInt32() { return          bigEndian32(          consume<uint32_t>());}

		bool eof() { return rptr == end; }

		const uint8_t *rptr, *end;
		Error failure_error;
	};

=======
>>>>>>> 60c699d6
	ACTOR Future<Standalone<VectorRef<KeyValueRef>>> decodeRangeFileBlock(Reference<IAsyncFile> file, int64_t offset, int len) {
		state Standalone<StringRef> buf = makeString(len);
		int rLen = wait(file->read(mutateString(buf), len, offset));
		if(rLen != len)
			throw restore_bad_read();

		Standalone<VectorRef<KeyValueRef>> results({}, buf.arena());
		state StringRefReader reader(buf, restore_corrupted_data());

		try {
			// Read header, currently only decoding version 1001
			if(reader.consume<int32_t>() != 1001)
				throw restore_unsupported_file_version();

			// Read begin key, if this fails then block was invalid.
			uint32_t kLen = reader.consumeNetworkUInt32();
			const uint8_t *k = reader.consume(kLen);
			results.push_back(results.arena(), KeyValueRef(KeyRef(k, kLen), ValueRef()));

			// Read kv pairs and end key
			while(1) {
				// Read a key.
				kLen = reader.consumeNetworkUInt32();
				k = reader.consume(kLen);

				// If eof reached or first value len byte is 0xFF then a valid block end was reached.
				if(reader.eof() || *reader.rptr == 0xFF) {
					results.push_back(results.arena(), KeyValueRef(KeyRef(k, kLen), ValueRef()));
					break;
				}

				// Read a value, which must exist or the block is invalid
				uint32_t vLen = reader.consumeNetworkUInt32();
				const uint8_t *v = reader.consume(vLen);
				results.push_back(results.arena(), KeyValueRef(KeyRef(k, kLen), ValueRef(v, vLen)));

				// If eof reached or first byte of next key len is 0xFF then a valid block end was reached.
				if(reader.eof() || *reader.rptr == 0xFF)
					break;
			}

			// Make sure any remaining bytes in the block are 0xFF
			for(auto b : reader.remainder())
				if(b != 0xFF)
					throw restore_corrupted_data_padding();

			return results;

		} catch(Error &e) {
			TraceEvent(SevWarn, "FileRestoreCorruptRangeFileBlock")
				.error(e)
				.detail("Filename", file->getFilename())
				.detail("BlockOffset", offset)
				.detail("BlockLen", len)
				.detail("ErrorRelativeOffset", reader.rptr - buf.begin())
				.detail("ErrorAbsoluteOffset", reader.rptr - buf.begin() + offset);
			throw;
		}
	}


	// Very simple format compared to KeyRange files.
	// Header, [Key, Value]... Key len
	struct LogFileWriter {
		static const std::string &FFs;

		LogFileWriter(Reference<IBackupFile> file = Reference<IBackupFile>(), int blockSize = 0) : file(file), blockSize(blockSize), blockEnd(0), fileVersion(2001) {}

		// Start a new block if needed, then write the key and value
		ACTOR static Future<Void> writeKV_impl(LogFileWriter *self, Key k, Value v) {
			// If key and value do not fit in this block, end it and start a new one
			int toWrite = sizeof(int32_t) + k.size() + sizeof(int32_t) + v.size();
			if(self->file->size() + toWrite > self->blockEnd) {
				// Write padding if needed
				int bytesLeft = self->blockEnd - self->file->size();
				if(bytesLeft > 0) {
					state Value paddingFFs = makePadding(bytesLeft);
					wait(self->file->append(paddingFFs.begin(), bytesLeft));
				}

				// Set new blockEnd
				self->blockEnd += self->blockSize;

				// write Header
				wait(self->file->append((uint8_t *)&self->fileVersion, sizeof(self->fileVersion)));
			}

			wait(self->file->appendStringRefWithLen(k));
			wait(self->file->appendStringRefWithLen(v));

			// At this point we should be in whatever the current block is or the block size is too small
			if(self->file->size() > self->blockEnd)
				throw backup_bad_block_size();

			return Void();
		}

		Future<Void> writeKV(Key k, Value v) { return writeKV_impl(this, k, v); }

		Reference<IBackupFile> file;
		int blockSize;

	private:
		int64_t blockEnd;
		uint32_t fileVersion;
	};

	ACTOR Future<Standalone<VectorRef<KeyValueRef>>> decodeLogFileBlock(Reference<IAsyncFile> file, int64_t offset, int len) {
		state Standalone<StringRef> buf = makeString(len);
		int rLen = wait(file->read(mutateString(buf), len, offset));
		if(rLen != len)
			throw restore_bad_read();

		Standalone<VectorRef<KeyValueRef>> results({}, buf.arena());
		state StringRefReader reader(buf, restore_corrupted_data());

		try {
			// Read header, currently only decoding version 2001
			if(reader.consume<int32_t>() != 2001)
				throw restore_unsupported_file_version();

			// Read k/v pairs.  Block ends either at end of last value exactly or with 0xFF as first key len byte.
			while(1) {
				// If eof reached or first key len bytes is 0xFF then end of block was reached.
				if(reader.eof() || *reader.rptr == 0xFF)
					break;

				// Read key and value.  If anything throws then there is a problem.
				uint32_t kLen = reader.consumeNetworkUInt32();
				const uint8_t *k = reader.consume(kLen);
				uint32_t vLen = reader.consumeNetworkUInt32();
				const uint8_t *v = reader.consume(vLen);

				results.push_back(results.arena(), KeyValueRef(KeyRef(k, kLen), ValueRef(v, vLen)));
			}

			// Make sure any remaining bytes in the block are 0xFF
			for(auto b : reader.remainder())
				if(b != 0xFF)
					throw restore_corrupted_data_padding();

			return results;

		} catch(Error &e) {
			TraceEvent(SevWarn, "FileRestoreCorruptLogFileBlock")
				.error(e)
				.detail("Filename", file->getFilename())
				.detail("BlockOffset", offset)
				.detail("BlockLen", len)
				.detail("ErrorRelativeOffset", reader.rptr - buf.begin())
				.detail("ErrorAbsoluteOffset", reader.rptr - buf.begin() + offset);
			throw;
		}
	}

	ACTOR Future<Void> checkTaskVersion(Database cx, Reference<Task> task, StringRef name, uint32_t version) {
		uint32_t taskVersion = task->getVersion();
		if (taskVersion > version) {
			state Error err = task_invalid_version();

			TraceEvent(SevWarn, "BA_BackupRangeTaskFuncExecute").detail("TaskVersion", taskVersion).detail("Name", name).detail("Version", version);
			if (KeyBackedConfig::TaskParams.uid().exists(task)) {
				std::string msg = format("%s task version `%lu' is greater than supported version `%lu'", task->params[Task::reservedTaskParamKeyType].toString().c_str(), (unsigned long)taskVersion, (unsigned long)version);
				wait(BackupConfig(task).logError(cx, err, msg));
			}

			throw err;
		}

		return Void();
	}

	ACTOR static Future<Void> abortFiveZeroBackup(FileBackupAgent* backupAgent, Reference<ReadYourWritesTransaction> tr, std::string tagName) {
		tr->setOption(FDBTransactionOptions::ACCESS_SYSTEM_KEYS);
		tr->setOption(FDBTransactionOptions::LOCK_AWARE);

		state Subspace tagNames = backupAgent->subspace.get(BackupAgentBase::keyTagName);
		Optional<Value> uidStr = wait(tr->get(tagNames.pack(Key(tagName))));
		if (!uidStr.present()) {
			TraceEvent(SevWarn, "FileBackupAbortIncompatibleBackup_TagNotFound").detail("TagName", tagName.c_str());
			return Void();
		}
		state UID uid = BinaryReader::fromStringRef<UID>(uidStr.get(), Unversioned());

		state Subspace statusSpace = backupAgent->subspace.get(BackupAgentBase::keyStates).get(uid.toString());
		state Subspace globalConfig = backupAgent->subspace.get(BackupAgentBase::keyConfig).get(uid.toString());
		state Subspace newConfigSpace = uidPrefixKey(LiteralStringRef("uid->config/").withPrefix(fileBackupPrefixRange.begin), uid);

		Optional<Value> statusStr = wait(tr->get(statusSpace.pack(FileBackupAgent::keyStateStatus)));
		state EBackupState status = !statusStr.present() ? FileBackupAgent::STATE_NEVERRAN : BackupAgentBase::getState(statusStr.get().toString());

		TraceEvent(SevInfo, "FileBackupAbortIncompatibleBackup")
				.detail("TagName", tagName.c_str())
				.detail("Status", BackupAgentBase::getStateText(status));

		// Clear the folder id to prevent future tasks from executing at all
		tr->clear(singleKeyRange(StringRef(globalConfig.pack(FileBackupAgent::keyFolderId))));

		// Clear the mutations logging config and data
		Key configPath = uidPrefixKey(logRangesRange.begin, uid);
		Key logsPath = uidPrefixKey(backupLogKeys.begin, uid);
		tr->clear(KeyRangeRef(configPath, strinc(configPath)));
		tr->clear(KeyRangeRef(logsPath, strinc(logsPath)));

		// Clear the new-style config space
		tr->clear(newConfigSpace.range());

		Key statusKey = StringRef(statusSpace.pack(FileBackupAgent::keyStateStatus));

		// Set old style state key to Aborted if it was Runnable
		if(backupAgent->isRunnable(status))
			tr->set(statusKey, StringRef(FileBackupAgent::getStateText(BackupAgentBase::STATE_ABORTED)));

		return Void();
	}

	struct AbortFiveZeroBackupTask : TaskFuncBase {
		static StringRef name;
		ACTOR static Future<Void> _finish(Reference<ReadYourWritesTransaction> tr, Reference<TaskBucket> taskBucket, Reference<FutureBucket> futureBucket, Reference<Task> task) {
			state FileBackupAgent backupAgent;
			state std::string tagName = task->params[BackupAgentBase::keyConfigBackupTag].toString();

			TEST(true);  // Canceling old backup task

			TraceEvent(SevInfo, "FileBackupCancelOldTask")
				.detail("Task", task->params[Task::reservedTaskParamKeyType])
					.detail("TagName", tagName);
			wait(abortFiveZeroBackup(&backupAgent, tr, tagName));

			wait(taskBucket->finish(tr, task));
			return Void();
		}

		virtual StringRef getName() const {
			TraceEvent(SevError, "FileBackupError").detail("Cause", "AbortFiveZeroBackupTaskFunc::name() should never be called");
			ASSERT(false);
			return StringRef();
		}

		Future<Void> execute(Database cx, Reference<TaskBucket> tb, Reference<FutureBucket> fb, Reference<Task> task) { return Future<Void>(Void()); };
		Future<Void> finish(Reference<ReadYourWritesTransaction> tr, Reference<TaskBucket> tb, Reference<FutureBucket> fb, Reference<Task> task) { return _finish(tr, tb, fb, task); };
	};
	StringRef AbortFiveZeroBackupTask::name = LiteralStringRef("abort_legacy_backup");
	REGISTER_TASKFUNC(AbortFiveZeroBackupTask);
	REGISTER_TASKFUNC_ALIAS(AbortFiveZeroBackupTask, file_backup_diff_logs);
	REGISTER_TASKFUNC_ALIAS(AbortFiveZeroBackupTask, file_backup_log_range);
	REGISTER_TASKFUNC_ALIAS(AbortFiveZeroBackupTask, file_backup_logs);
	REGISTER_TASKFUNC_ALIAS(AbortFiveZeroBackupTask, file_backup_range);
	REGISTER_TASKFUNC_ALIAS(AbortFiveZeroBackupTask, file_backup_restorable);
	REGISTER_TASKFUNC_ALIAS(AbortFiveZeroBackupTask, file_finish_full_backup);
	REGISTER_TASKFUNC_ALIAS(AbortFiveZeroBackupTask, file_finished_full_backup);
	REGISTER_TASKFUNC_ALIAS(AbortFiveZeroBackupTask, file_start_full_backup);

	ACTOR static Future<Void> abortFiveOneBackup(FileBackupAgent* backupAgent, Reference<ReadYourWritesTransaction> tr, std::string tagName) {
		tr->setOption(FDBTransactionOptions::ACCESS_SYSTEM_KEYS);
		tr->setOption(FDBTransactionOptions::LOCK_AWARE);

		state KeyBackedTag tag = makeBackupTag(tagName);
		state UidAndAbortedFlagT current = wait(tag.getOrThrow(tr, false, backup_unneeded()));

		state BackupConfig config(current.first);
		EBackupState status = wait(config.stateEnum().getD(tr, false, EBackupState::STATE_NEVERRAN));

		if (!backupAgent->isRunnable((BackupAgentBase::enumState)status)) {
			throw backup_unneeded();
		}

		TraceEvent(SevInfo, "FBA_AbortFileOneBackup")
				.detail("TagName", tagName.c_str())
				.detail("Status", BackupAgentBase::getStateText(status));

		// Cancel backup task through tag
		wait(tag.cancel(tr));

		Key configPath = uidPrefixKey(logRangesRange.begin, config.getUid());
		Key logsPath = uidPrefixKey(backupLogKeys.begin, config.getUid());

		tr->clear(KeyRangeRef(configPath, strinc(configPath)));
		tr->clear(KeyRangeRef(logsPath, strinc(logsPath)));

		config.stateEnum().set(tr, EBackupState::STATE_ABORTED);

		return Void();
	}

	struct AbortFiveOneBackupTask : TaskFuncBase {
		static StringRef name;
		ACTOR static Future<Void> _finish(Reference<ReadYourWritesTransaction> tr, Reference<TaskBucket> taskBucket, Reference<FutureBucket> futureBucket, Reference<Task> task) {
			state FileBackupAgent backupAgent;
			state BackupConfig config(task);
			state std::string tagName = wait(config.tag().getOrThrow(tr));

			TEST(true);  // Canceling 5.1 backup task

			TraceEvent(SevInfo, "FileBackupCancelFiveOneTask")
				.detail("Task", task->params[Task::reservedTaskParamKeyType])
					.detail("TagName", tagName);
			wait(abortFiveOneBackup(&backupAgent, tr, tagName));

			wait(taskBucket->finish(tr, task));
			return Void();
		}

		virtual StringRef getName() const {
			TraceEvent(SevError, "FileBackupError").detail("Cause", "AbortFiveOneBackupTaskFunc::name() should never be called");
			ASSERT(false);
			return StringRef();
		}

		Future<Void> execute(Database cx, Reference<TaskBucket> tb, Reference<FutureBucket> fb, Reference<Task> task) { return Future<Void>(Void()); };
		Future<Void> finish(Reference<ReadYourWritesTransaction> tr, Reference<TaskBucket> tb, Reference<FutureBucket> fb, Reference<Task> task) { return _finish(tr, tb, fb, task); };
	};
	StringRef AbortFiveOneBackupTask::name = LiteralStringRef("abort_legacy_backup_5.2");
	REGISTER_TASKFUNC(AbortFiveOneBackupTask);
	REGISTER_TASKFUNC_ALIAS(AbortFiveOneBackupTask, file_backup_write_range);
	REGISTER_TASKFUNC_ALIAS(AbortFiveOneBackupTask, file_backup_dispatch_ranges);
	REGISTER_TASKFUNC_ALIAS(AbortFiveOneBackupTask, file_backup_write_logs);
	REGISTER_TASKFUNC_ALIAS(AbortFiveOneBackupTask, file_backup_erase_logs);
	REGISTER_TASKFUNC_ALIAS(AbortFiveOneBackupTask, file_backup_dispatch_logs);
	REGISTER_TASKFUNC_ALIAS(AbortFiveOneBackupTask, file_backup_finished);
	REGISTER_TASKFUNC_ALIAS(AbortFiveOneBackupTask, file_backup_write_snapshot_manifest);
	REGISTER_TASKFUNC_ALIAS(AbortFiveOneBackupTask, file_backup_start);

	std::function<void(Reference<Task>)> NOP_SETUP_TASK_FN = [](Reference<Task> task) { /* NOP */ };
	ACTOR static Future<Key> addBackupTask(StringRef name,
										   uint32_t version,
										   Reference<ReadYourWritesTransaction> tr,
										   Reference<TaskBucket> taskBucket,
										   TaskCompletionKey completionKey,
										   BackupConfig config,
										   Reference<TaskFuture> waitFor = Reference<TaskFuture>(),
										   std::function<void(Reference<Task>)> setupTaskFn = NOP_SETUP_TASK_FN,
										   int priority = 0,
										   bool setValidation = true) {
		tr->setOption(FDBTransactionOptions::ACCESS_SYSTEM_KEYS);
		tr->setOption(FDBTransactionOptions::LOCK_AWARE);

		Key doneKey = wait(completionKey.get(tr, taskBucket));
		state Reference<Task> task(new Task(name, version, doneKey, priority));

		// Bind backup config to new task
		wait(config.toTask(tr, task, setValidation));

		// Set task specific params
		setupTaskFn(task);

		if (!waitFor) {
			return taskBucket->addTask(tr, task);
		}
		wait(waitFor->onSetAddTask(tr, taskBucket, task));

		return LiteralStringRef("OnSetAddTask");
	}

	// Backup and Restore taskFunc definitions will inherit from one of the following classes which
	// servers to catch and log to the appropriate config any error that execute/finish didn't catch and log.
	struct RestoreTaskFuncBase : TaskFuncBase {
		virtual Future<Void> handleError(Database cx, Reference<Task> task, Error const &error) {
			return RestoreConfig(task).logError(cx, error, format("'%s' on '%s'", error.what(), task->params[Task::reservedTaskParamKeyType].printable().c_str()));
		}
		virtual std::string toString(Reference<Task> task)
		{
			return "";
		}
	};

	struct BackupTaskFuncBase : TaskFuncBase {
		virtual Future<Void> handleError(Database cx, Reference<Task> task, Error const &error) {
			return BackupConfig(task).logError(cx, error, format("'%s' on '%s'", error.what(), task->params[Task::reservedTaskParamKeyType].printable().c_str()));
		}
		virtual std::string toString(Reference<Task> task)
		{
			return "";
		}
	};

	ACTOR static Future<Standalone<VectorRef<KeyRef>>> getBlockOfShards(Reference<ReadYourWritesTransaction> tr, Key beginKey, Key endKey, int limit) {

		tr->setOption(FDBTransactionOptions::ACCESS_SYSTEM_KEYS);
		tr->setOption(FDBTransactionOptions::LOCK_AWARE);
		state Standalone<VectorRef<KeyRef>> results;
		Standalone<RangeResultRef> values = wait(tr->getRange(KeyRangeRef(keyAfter(beginKey.withPrefix(keyServersPrefix)), endKey.withPrefix(keyServersPrefix)), limit));

		for (auto &s : values) {
			KeyRef k = s.key.removePrefix(keyServersPrefix);
			results.push_back_deep(results.arena(), k);
		}

		return results;
	}

	struct BackupRangeTaskFunc : BackupTaskFuncBase {
		static StringRef name;
		static const uint32_t version;

		static struct {
			static TaskParam<Key> beginKey() {
				return LiteralStringRef(__FUNCTION__);
			}
			static TaskParam<Key> endKey() {
				return LiteralStringRef(__FUNCTION__);
			}
			static TaskParam<bool> addBackupRangeTasks() {
				return LiteralStringRef(__FUNCTION__);
			}
		} Params;

		std::string toString(Reference<Task> task) {
			return format("beginKey '%s' endKey '%s' addTasks %d", 
				Params.beginKey().get(task).printable().c_str(),
				Params.endKey().get(task).printable().c_str(),
				Params.addBackupRangeTasks().get(task)
			);
		}

		StringRef getName() const { return name; };

		Future<Void> execute(Database cx, Reference<TaskBucket> tb, Reference<FutureBucket> fb, Reference<Task> task) { return _execute(cx, tb, fb, task); };
		Future<Void> finish(Reference<ReadYourWritesTransaction> tr, Reference<TaskBucket> tb, Reference<FutureBucket> fb, Reference<Task> task) { return _finish(tr, tb, fb, task); };

		// Finish (which flushes/syncs) the file, and then in a single transaction, make some range backup progress durable.  
		// This means:
		//  - increment the backup config's range bytes written
		//  - update the range file map
		//  - update the task begin key
		//  - save/extend the task with the new params
		// Returns whether or not the caller should continue executing the task.
		ACTOR static Future<bool> finishRangeFile(Reference<IBackupFile> file, Database cx, Reference<Task> task, Reference<TaskBucket> taskBucket, KeyRange range, Version version) {
			wait(file->finish());

			// Ignore empty ranges.
			if(range.empty())
				return false;

			state Reference<ReadYourWritesTransaction> tr(new ReadYourWritesTransaction(cx));
			state BackupConfig backup(task);
			state bool usedFile = false;

			// Avoid unnecessary conflict by prevent taskbucket's automatic timeout extension
			// because the following transaction loop extends and updates the task.
			wait(task->extendMutex.take());
			state FlowLock::Releaser releaser(task->extendMutex, 1);

			loop {
				try {
					tr->setOption(FDBTransactionOptions::ACCESS_SYSTEM_KEYS);
					tr->setOption(FDBTransactionOptions::LOCK_AWARE);

					// Update the start key of the task so if this transaction completes but the task then fails
					// when it is restarted it will continue where this execution left off.
					Params.beginKey().set(task, range.end);

					// Save and extend the task with the new begin parameter
					state Version newTimeout = wait(taskBucket->extendTimeout(tr, task, true));

					// Update the range bytes written in the backup config
					backup.rangeBytesWritten().atomicOp(tr, file->size(), MutationRef::AddValue);
					backup.snapshotRangeFileCount().atomicOp(tr, 1, MutationRef::AddValue);

					// See if there is already a file for this key which has an earlier begin, update the map if not.
					Optional<BackupConfig::RangeSlice> s = wait(backup.snapshotRangeFileMap().get(tr, range.end));
					if(!s.present() || s.get().begin >= range.begin) {
						backup.snapshotRangeFileMap().set(tr, range.end, {range.begin, version, file->getFileName(), file->size()});
						usedFile = true;
					}

					wait(tr->commit());
					task->timeoutVersion = newTimeout;
					break;
				} catch(Error &e) {
					wait(tr->onError(e));
				}
			}

			return usedFile;
		}

		ACTOR static Future<Key> addTask(Reference<ReadYourWritesTransaction> tr, Reference<TaskBucket> taskBucket, Reference<Task> parentTask, int priority, Key begin, Key end, TaskCompletionKey completionKey, Reference<TaskFuture> waitFor = Reference<TaskFuture>(), Version scheduledVersion = invalidVersion) {
			Key key = wait(addBackupTask(BackupRangeTaskFunc::name,
										 BackupRangeTaskFunc::version,
										 tr, taskBucket, completionKey,
										 BackupConfig(parentTask),
										 waitFor,
										 [=](Reference<Task> task) {
											 Params.beginKey().set(task, begin);
											 Params.endKey().set(task, end);
											 Params.addBackupRangeTasks().set(task, false);
											 if(scheduledVersion != invalidVersion)
												 ReservedTaskParams::scheduledVersion().set(task, scheduledVersion);
										 },
										 priority));
			return key;
		}

		ACTOR static Future<Void> _execute(Database cx, Reference<TaskBucket> taskBucket, Reference<FutureBucket> futureBucket, Reference<Task> task) {
			state Reference<FlowLock> lock(new FlowLock(CLIENT_KNOBS->BACKUP_LOCK_BYTES));

			wait(checkTaskVersion(cx, task, BackupRangeTaskFunc::name, BackupRangeTaskFunc::version));

			state Key beginKey = Params.beginKey().get(task);
			state Key endKey = Params.endKey().get(task);

			TraceEvent("FileBackupRangeStart")
				.suppressFor(60)
				.detail("BackupUID", BackupConfig(task).getUid())
				.detail("BeginKey", Params.beginKey().get(task).printable())
				.detail("EndKey", Params.endKey().get(task).printable())
				.detail("TaskKey", task->key.printable());

			// When a key range task saves the last chunk of progress and then the executor dies, when the task continues
			// its beginKey and endKey will be equal but there is no work to be done.
			if(beginKey == endKey)
				return Void();

			// Find out if there is a shard boundary in(beginKey, endKey)
			Standalone<VectorRef<KeyRef>> keys = wait(runRYWTransaction(cx, [=](Reference<ReadYourWritesTransaction> tr){ return getBlockOfShards(tr, beginKey, endKey, 1); }));
			if (keys.size() > 0) {
				Params.addBackupRangeTasks().set(task, true);
				return Void();
			}

			// Read everything from beginKey to endKey, write it to an output file, run the output file processor, and
			// then set on_done. If we are still writing after X seconds, end the output file and insert a new backup_range
			// task for the remainder.
			state Reference<IBackupFile> outFile;
			state Version outVersion = invalidVersion;
			state Key lastKey;

			// retrieve kvData
			state PromiseStream<RangeResultWithVersion> results;

			state Future<Void> rc = readCommitted(cx, results, lock, KeyRangeRef(beginKey, endKey), true, true, true);
			state RangeFileWriter rangeFile;
			state BackupConfig backup(task);

			// Don't need to check keepRunning(task) here because we will do that while finishing each output file, but if bc
			// is false then clearly the backup is no longer in progress
			state Reference<IBackupContainer> bc = wait(backup.backupContainer().getD(cx));
			if(!bc) {
				return Void();
			}

			state bool done = false;
			state int64_t nrKeys = 0;

			loop{
				state RangeResultWithVersion values;
				try {
					RangeResultWithVersion _values = waitNext(results.getFuture());
					values = _values;
					lock->release(values.first.expectedSize());
				} catch(Error &e) {
					if(e.code() == error_code_end_of_stream)
						done = true;
					else
						throw;
				}

				// If we've seen a new read version OR hit the end of the stream, then if we were writing a file finish it.
				if (values.second != outVersion || done) {
					if (outFile){
						TEST(outVersion != invalidVersion); // Backup range task wrote multiple versions
						state Key nextKey = done ? endKey : keyAfter(lastKey);
						wait(rangeFile.writeKey(nextKey));

						if(BUGGIFY) {
							rangeFile.padEnd();
						}

						bool usedFile = wait(finishRangeFile(outFile, cx, task, taskBucket, KeyRangeRef(beginKey, nextKey), outVersion));
						TraceEvent("FileBackupWroteRangeFile")
							.suppressFor(60)
							.detail("BackupUID", backup.getUid())
							.detail("Size", outFile->size())
							.detail("Keys", nrKeys)
							.detail("ReadVersion", outVersion)
							.detail("BeginKey", beginKey.printable())
							.detail("EndKey", nextKey.printable())
							.detail("AddedFileToMap", usedFile);

						nrKeys = 0;
						beginKey = nextKey;
					}

					if(done)
						return Void();

					// Start writing a new file after verifying this task should keep running as of a new read version (which must be >= outVersion)
					outVersion = values.second;
					// block size must be at least large enough for 3 max size keys and 2 max size values + overhead so 250k conservatively.
					state int blockSize = BUGGIFY ? deterministicRandom()->randomInt(250e3, 4e6) : CLIENT_KNOBS->BACKUP_RANGEFILE_BLOCK_SIZE;
					state Version snapshotBeginVersion;
					state int64_t snapshotRangeFileCount;

					state Reference<ReadYourWritesTransaction> tr(new ReadYourWritesTransaction(cx));
					loop {
						try {
							tr->setOption(FDBTransactionOptions::ACCESS_SYSTEM_KEYS);
							tr->setOption(FDBTransactionOptions::LOCK_AWARE);

							wait(taskBucket->keepRunning(tr, task)
								&& storeOrThrow(snapshotBeginVersion, backup.snapshotBeginVersion().get(tr))
								&& store(snapshotRangeFileCount, backup.snapshotRangeFileCount().getD(tr))
							);

							break;
						} catch(Error &e) {
							wait(tr->onError(e));
						}
					}

					Reference<IBackupFile> f = wait(bc->writeRangeFile(snapshotBeginVersion, snapshotRangeFileCount, outVersion, blockSize));
					outFile = f;

					// Initialize range file writer and write begin key
					rangeFile = RangeFileWriter(outFile, blockSize);
					wait(rangeFile.writeKey(beginKey));
				}

				// write kvData to file, update lastKey and key count
				if(values.first.size() != 0) {
					state size_t i = 0;
					for (; i < values.first.size(); ++i) {
						wait(rangeFile.writeKV(values.first[i].key, values.first[i].value));
					}
					lastKey = values.first.back().key;
					nrKeys += values.first.size();
				}
			}
		}

		ACTOR static Future<Void> startBackupRangeInternal(Reference<ReadYourWritesTransaction> tr, Reference<TaskBucket> taskBucket, Reference<FutureBucket> futureBucket, Reference<Task> task, Reference<TaskFuture> onDone) {
			tr->setOption(FDBTransactionOptions::ACCESS_SYSTEM_KEYS);
			tr->setOption(FDBTransactionOptions::LOCK_AWARE);
			state Key nextKey = Params.beginKey().get(task);
			state Key endKey = Params.endKey().get(task);

			state Standalone<VectorRef<KeyRef>> keys = wait(getBlockOfShards(tr, nextKey, endKey, CLIENT_KNOBS->BACKUP_SHARD_TASK_LIMIT));

			std::vector<Future<Key>> addTaskVector;
			for (int idx = 0; idx < keys.size(); ++idx) {
				if (nextKey != keys[idx]) {
					addTaskVector.push_back(addTask(tr, taskBucket, task, task->getPriority(), nextKey, keys[idx], TaskCompletionKey::joinWith(onDone)));
					TraceEvent("FileBackupRangeSplit")
						.suppressFor(60)
						.detail("BackupUID", BackupConfig(task).getUid())
						.detail("BeginKey", Params.beginKey().get(task).printable())
						.detail("EndKey", Params.endKey().get(task).printable())
						.detail("SliceBeginKey", nextKey.printable())
						.detail("SliceEndKey", keys[idx].printable());
				}
				nextKey = keys[idx];
			}

			wait(waitForAll(addTaskVector));

			if (nextKey != endKey) {
				// Add task to cover nextKey to the end, using the priority of the current task
				wait(success(addTask(tr, taskBucket, task, task->getPriority(), nextKey, endKey, TaskCompletionKey::joinWith(onDone), Reference<TaskFuture>(), task->getPriority())));
			}

			return Void();
		}

		ACTOR static Future<Void> _finish(Reference<ReadYourWritesTransaction> tr, Reference<TaskBucket> taskBucket, Reference<FutureBucket> futureBucket, Reference<Task> task) {
			state Reference<TaskFuture> taskFuture = futureBucket->unpack(task->params[Task::reservedTaskParamKeyDone]);

			if (Params.addBackupRangeTasks().get(task)) {
				wait(startBackupRangeInternal(tr, taskBucket, futureBucket, task, taskFuture));
			}
			else {
				wait(taskFuture->set(tr, taskBucket));
			}

			wait(taskBucket->finish(tr, task));

			TraceEvent("FileBackupRangeFinish")
				.suppressFor(60)
				.detail("BackupUID", BackupConfig(task).getUid())
				.detail("BeginKey", Params.beginKey().get(task).printable())
				.detail("EndKey", Params.endKey().get(task).printable())
				.detail("TaskKey", task->key.printable());

			return Void();
		}

	};
	StringRef BackupRangeTaskFunc::name = LiteralStringRef("file_backup_write_range_5.2");
	const uint32_t BackupRangeTaskFunc::version = 1;
	REGISTER_TASKFUNC(BackupRangeTaskFunc);

	struct BackupSnapshotDispatchTask : BackupTaskFuncBase {
		static StringRef name;
		static const uint32_t version;

		static struct {
			// Set by Execute, used by Finish
			static TaskParam<int64_t> shardsBehind() {
				return LiteralStringRef(__FUNCTION__);
			}
			// Set by Execute, used by Finish
			static TaskParam<bool> snapshotFinished() {
				return LiteralStringRef(__FUNCTION__);
			}
			// Set by Execute, used by Finish
			static TaskParam<Version> nextDispatchVersion() {
				return LiteralStringRef(__FUNCTION__);
			}
		} Params;

		StringRef getName() const { return name; };

		Future<Void> execute(Database cx, Reference<TaskBucket> tb, Reference<FutureBucket> fb, Reference<Task> task) { return _execute(cx, tb, fb, task); };
		Future<Void> finish(Reference<ReadYourWritesTransaction> tr, Reference<TaskBucket> tb, Reference<FutureBucket> fb, Reference<Task> task) { return _finish(tr, tb, fb, task); };

		ACTOR static Future<Key> addTask(Reference<ReadYourWritesTransaction> tr, Reference<TaskBucket> taskBucket, Reference<Task> parentTask, int priority, TaskCompletionKey completionKey, Reference<TaskFuture> waitFor = Reference<TaskFuture>(), Version scheduledVersion = invalidVersion) {
			Key key = wait(addBackupTask(name,
										 version,
										 tr, taskBucket, completionKey,
										 BackupConfig(parentTask),
										 waitFor,
										 [=](Reference<Task> task) {
											 if(scheduledVersion != invalidVersion)
												 ReservedTaskParams::scheduledVersion().set(task, scheduledVersion);
										 },
										 priority));
			return key;
		}

		enum DispatchState { SKIP=0, DONE=1, NOT_DONE_MIN=2};

		ACTOR static Future<Void> _execute(Database cx, Reference<TaskBucket> taskBucket, Reference<FutureBucket> futureBucket, Reference<Task> task) {
			state Reference<FlowLock> lock(new FlowLock(CLIENT_KNOBS->BACKUP_LOCK_BYTES));
			wait(checkTaskVersion(cx, task, name, version));

			state double startTime = timer();
			state Reference<ReadYourWritesTransaction> tr(new ReadYourWritesTransaction(cx));

			// The shard map will use 3 values classes.  Exactly SKIP, exactly DONE, then any number >= NOT_DONE_MIN which will mean not done.
			// This is to enable an efficient coalesce() call to squash adjacent ranges which are not yet finished to enable efficiently
			// finding random database shards which are not done.
			state int notDoneSequence = NOT_DONE_MIN;
			state KeyRangeMap<int> shardMap(notDoneSequence++, normalKeys.end);
			state Key beginKey = normalKeys.begin;

			// Read all shard boundaries and add them to the map
			loop {
				try {
					tr->setOption(FDBTransactionOptions::ACCESS_SYSTEM_KEYS);
					tr->setOption(FDBTransactionOptions::LOCK_AWARE);

					state Future<Standalone<VectorRef<KeyRef>>> shardBoundaries = getBlockOfShards(tr, beginKey, normalKeys.end, CLIENT_KNOBS->TOO_MANY);
					wait(success(shardBoundaries) && taskBucket->keepRunning(tr, task));

					if(shardBoundaries.get().size() == 0)
						break;

					for(auto &boundary : shardBoundaries.get()) {
						shardMap.rawInsert(boundary, notDoneSequence++);
					}

					beginKey = keyAfter(shardBoundaries.get().back());
					tr->reset();
				} catch(Error &e) {
					wait(tr->onError(e));
				}
			}

			// Read required stuff from backup config
			state BackupConfig config(task);
			state Version recentReadVersion;
			state Version snapshotBeginVersion;
			state Version snapshotTargetEndVersion;
			state int64_t snapshotIntervalSeconds;
			state Optional<Version> latestSnapshotEndVersion;
			state std::vector<KeyRange> backupRanges;
			state Optional<Key> snapshotBatchFutureKey;
			state Reference<TaskFuture> snapshotBatchFuture;
			state Optional<int64_t> snapshotBatchSize;

			tr->reset();
			loop {
				try {
					tr->setOption(FDBTransactionOptions::ACCESS_SYSTEM_KEYS);
					tr->setOption(FDBTransactionOptions::LOCK_AWARE);

					wait( store(snapshotBeginVersion, config.snapshotBeginVersion().getOrThrow(tr))
								&& store(snapshotTargetEndVersion, config.snapshotTargetEndVersion().getOrThrow(tr))
								&& store(backupRanges, config.backupRanges().getOrThrow(tr))
								&& store(snapshotIntervalSeconds, config.snapshotIntervalSeconds().getOrThrow(tr))
								// The next two parameters are optional
								&& store(snapshotBatchFutureKey, config.snapshotBatchFuture().get(tr))
								&& store(snapshotBatchSize, config.snapshotBatchSize().get(tr))
								&& store(latestSnapshotEndVersion, config.latestSnapshotEndVersion().get(tr))
								&& store(recentReadVersion, tr->getReadVersion())
								&& taskBucket->keepRunning(tr, task));

					// If the snapshot batch future key does not exist, this is the first execution of this dispatch task so
					//    - create and set the snapshot batch future key
					//    - initialize the batch size to 0
					//    - initialize the target snapshot end version if it is not yet set
					//    - commit
					if(!snapshotBatchFutureKey.present()) {
						snapshotBatchFuture = futureBucket->future(tr);
						config.snapshotBatchFuture().set(tr, snapshotBatchFuture->pack());
						snapshotBatchSize = 0;
						config.snapshotBatchSize().set(tr, snapshotBatchSize.get());

						// The dispatch of this batch can take multiple separate executions if the executor fails
						// so store a completion key for the dispatch finish() to set when dispatching the batch is done.
						state TaskCompletionKey dispatchCompletionKey = TaskCompletionKey::joinWith(snapshotBatchFuture);
						// this is a bad hack - but flow doesn't work well with lambda functions and caputring
						// state variables...
						auto cfg = &config;
						auto tx = &tr;
						wait(map(dispatchCompletionKey.get(tr, taskBucket), [cfg, tx](Key const& k) {
							cfg->snapshotBatchDispatchDoneKey().set(*tx, k);
							return Void();
						}));
						wait(tr->commit());
					}
					else {
						ASSERT(snapshotBatchSize.present());
						// Batch future key exists in the config so create future from it
						snapshotBatchFuture = Reference<TaskFuture>(new TaskFuture(futureBucket, snapshotBatchFutureKey.get()));
					}

					break;
				} catch(Error &e) {
					wait(tr->onError(e));
				}
			}

			// Read all dispatched ranges
			state std::vector<std::pair<Key, bool>> dispatchBoundaries;
			tr->reset();
			beginKey = normalKeys.begin;
			loop {
				try {
					tr->setOption(FDBTransactionOptions::ACCESS_SYSTEM_KEYS);
					tr->setOption(FDBTransactionOptions::LOCK_AWARE);

					state Future<std::vector<std::pair<Key, bool>>> bounds = config.snapshotRangeDispatchMap().getRange(tr, beginKey, keyAfter(normalKeys.end), CLIENT_KNOBS->TOO_MANY);
					wait(success(bounds) && taskBucket->keepRunning(tr, task) && store(recentReadVersion, tr->getReadVersion()));

					if(bounds.get().empty())
						break;

					dispatchBoundaries.reserve(dispatchBoundaries.size() + bounds.get().size());
					dispatchBoundaries.insert(dispatchBoundaries.end(), bounds.get().begin(), bounds.get().end());

					beginKey = keyAfter(bounds.get().back().first);
					tr->reset();
				} catch(Error &e) {
					wait(tr->onError(e));
				}
			}

			// The next few sections involve combining the results above.  Yields are used after operations
			// that could have operated on many thousands of things and in loops which could have many
			// thousands of iterations.
			// Declare some common iterators which must be state vars and will be used multiple times.
			state int i;
			state RangeMap<Key, int, KeyRangeRef>::Iterator iShard;
			state RangeMap<Key, int, KeyRangeRef>::Iterator iShardEnd;

			// Set anything inside a dispatched range to DONE.
			// Also ensure that the boundary value are true, false, [true, false]...
			if(dispatchBoundaries.size() > 0) {
				state bool lastValue = false;
				state Key lastKey;
				for(i = 0; i < dispatchBoundaries.size(); ++i) {
					const std::pair<Key, bool> &boundary = dispatchBoundaries[i];

					// Values must alternate
					ASSERT(boundary.second == !lastValue);

					// If this was the end of a dispatched range
					if(!boundary.second) {
						// Ensure that the dispatched boundaries exist AND set all shard ranges in the dispatched range to DONE.
						RangeMap<Key, int, KeyRangeRef>::Ranges shardRanges = shardMap.modify(KeyRangeRef(lastKey, boundary.first));
						iShard = shardRanges.begin();
						iShardEnd = shardRanges.end();
						for(; iShard != iShardEnd; ++iShard) {
							iShard->value() = DONE;
							wait(yield());
						}
					}
					lastValue = dispatchBoundaries[i].second;
					lastKey = dispatchBoundaries[i].first;

					wait(yield());
				}
				ASSERT(lastValue == false);
			}

			// Set anything outside the backup ranges to SKIP.  We can use insert() here instead of modify()
			// because it's OK to delete shard boundaries in the skipped ranges.
			if(backupRanges.size() > 0) {
				shardMap.insert(KeyRangeRef(normalKeys.begin, backupRanges.front().begin), SKIP);
				wait(yield());

				for(i = 0; i < backupRanges.size() - 1; ++i) {
					shardMap.insert(KeyRangeRef(backupRanges[i].end, backupRanges[i + 1].begin), SKIP);
					wait(yield());
				}

				shardMap.insert(KeyRangeRef(backupRanges.back().end, normalKeys.end), SKIP);
				wait(yield());
			}

			state int countShardsDone = 0;
			state int countShardsNotDone = 0;

			// Scan through the shard map, counting the DONE and NOT_DONE shards.
			RangeMap<Key, int, KeyRangeRef>::Ranges shardRanges = shardMap.ranges();
			iShard = shardRanges.begin();
			iShardEnd = shardRanges.end();
			for(; iShard != iShardEnd; ++iShard) {
				if(iShard->value() == DONE) {
					++countShardsDone;
				}
				else if(iShard->value() >= NOT_DONE_MIN)
					++countShardsNotDone;

				wait(yield());
			}

			// Coalesce the shard map to make random selection below more efficient.
			shardMap.coalesce(normalKeys);
			wait(yield());

			// In this context "all" refers to all of the shards relevant for this particular backup
			state int countAllShards = countShardsDone + countShardsNotDone;

			if(countShardsNotDone == 0) {
				TraceEvent("FileBackupSnapshotDispatchFinished")
					.detail("BackupUID", config.getUid())
					.detail("AllShards", countAllShards)
					.detail("ShardsDone", countShardsDone)
					.detail("ShardsNotDone", countShardsNotDone)
					.detail("SnapshotBeginVersion", snapshotBeginVersion)
					.detail("SnapshotTargetEndVersion", snapshotTargetEndVersion)
					.detail("CurrentVersion", recentReadVersion)
					.detail("SnapshotIntervalSeconds", snapshotIntervalSeconds);
				Params.snapshotFinished().set(task, true);
				return Void();
			}

			// Decide when the next snapshot dispatch should run.
			state Version nextDispatchVersion;

			// In simulation, use snapshot interval / 5 to ensure multiple dispatches run
			// Otherwise, use the knob for the number of seconds between snapshot dispatch tasks.
			if(g_network->isSimulated())
				nextDispatchVersion = recentReadVersion + CLIENT_KNOBS->CORE_VERSIONSPERSECOND * (snapshotIntervalSeconds / 5.0);
			else
				nextDispatchVersion = recentReadVersion + CLIENT_KNOBS->CORE_VERSIONSPERSECOND * CLIENT_KNOBS->BACKUP_SNAPSHOT_DISPATCH_INTERVAL_SEC;

			// If nextDispatchVersion is greater than snapshotTargetEndVersion (which could be in the past) then just use
			// the greater of recentReadVersion or snapshotTargetEndVersion.  Any range tasks created in this dispatch will
			// be scheduled at a random time between recentReadVersion and nextDispatchVersion,
			// so nextDispatchVersion shouldn't be less than recentReadVersion.
			if(nextDispatchVersion > snapshotTargetEndVersion)
				nextDispatchVersion = std::max(recentReadVersion, snapshotTargetEndVersion);

			Params.nextDispatchVersion().set(task, nextDispatchVersion);

			// Calculate number of shards that should be done before the next interval end
			// timeElapsed is between 0 and 1 and represents what portion of the shards we should have completed by now
			double timeElapsed;
			Version snapshotScheduledVersionInterval = snapshotTargetEndVersion - snapshotBeginVersion;
			if(snapshotTargetEndVersion > snapshotBeginVersion)
				timeElapsed = std::min(1.0, (double)(nextDispatchVersion - snapshotBeginVersion) / (snapshotScheduledVersionInterval));
			else
				timeElapsed = 1.0;

			state int countExpectedShardsDone = countAllShards * timeElapsed;
			state int countShardsToDispatch = std::max<int>(0, countExpectedShardsDone - countShardsDone);

			// Calculate the number of shards that would have been dispatched by a normal (on-schedule) BackupSnapshotDispatchTask given
			// the dispatch window and the start and expected-end versions of the current snapshot.
			int64_t dispatchWindow = nextDispatchVersion - recentReadVersion;

			// If the scheduled snapshot interval is 0 (such as for initial, as-fast-as-possible snapshot) then all shards are considered late
			int countShardsExpectedPerNormalWindow;
			if(snapshotScheduledVersionInterval == 0) {
				countShardsExpectedPerNormalWindow = 0;
			}
			else {
				// A dispatchWindow of 0 means the target end version is <= now which also results in all shards being considered late
				countShardsExpectedPerNormalWindow = (double(dispatchWindow) / snapshotScheduledVersionInterval) * countAllShards;
			}

			// The number of shards 'behind' the snapshot is the count of how may additional shards beyond normal are being dispatched, if any.
			int countShardsBehind = std::max<int64_t>(0, countShardsToDispatch + snapshotBatchSize.get() - countShardsExpectedPerNormalWindow); 
			Params.shardsBehind().set(task, countShardsBehind);

			TraceEvent("FileBackupSnapshotDispatchStats")
				.detail("BackupUID", config.getUid())
				.detail("AllShards", countAllShards)
				.detail("ShardsDone", countShardsDone)
				.detail("ShardsNotDone", countShardsNotDone)
				.detail("ExpectedShardsDone", countExpectedShardsDone)
				.detail("ShardsToDispatch", countShardsToDispatch)
				.detail("ShardsBehind", countShardsBehind)
				.detail("SnapshotBeginVersion", snapshotBeginVersion)
				.detail("SnapshotTargetEndVersion", snapshotTargetEndVersion)
				.detail("NextDispatchVersion", nextDispatchVersion)
				.detail("CurrentVersion", recentReadVersion)
				.detail("TimeElapsed", timeElapsed)
				.detail("SnapshotIntervalSeconds", snapshotIntervalSeconds);

			// Dispatch random shards to catch up to the expected progress
			while(countShardsToDispatch > 0) {
				// First select ranges to add
				state std::vector<KeyRange> rangesToAdd;

				// Limit number of tasks added per transaction
				int taskBatchSize = BUGGIFY ? deterministicRandom()->randomInt(1, countShardsToDispatch + 1) : CLIENT_KNOBS->BACKUP_DISPATCH_ADDTASK_SIZE;
				int added = 0;

				while(countShardsToDispatch > 0 && added < taskBatchSize && shardMap.size() > 0) {
					// Get a random range.
					auto it = shardMap.randomRange();
					// Find a NOT_DONE range and add it to rangesToAdd
					while(1) {
						if(it->value() >= NOT_DONE_MIN) {
							rangesToAdd.push_back(it->range());
							it->value() = DONE;
							shardMap.coalesce(Key(it->begin()));
							++added;
							++countShardsDone;
							--countShardsToDispatch;
							--countShardsNotDone;
							break;
						}
						if(it->end() == shardMap.mapEnd)
							break;
						++it;
					}
				}

				state int64_t oldBatchSize = snapshotBatchSize.get();
				state int64_t newBatchSize = oldBatchSize + rangesToAdd.size();

				// Now add the selected ranges in a single transaction.  
				tr->reset();
				loop {
					try {
						TraceEvent("FileBackupSnapshotDispatchAddingTasks")
							.suppressFor(2)
							.detail("TasksToAdd", rangesToAdd.size())
							.detail("NewBatchSize", newBatchSize);

						tr->setOption(FDBTransactionOptions::ACCESS_SYSTEM_KEYS);
						tr->setOption(FDBTransactionOptions::LOCK_AWARE);

						// For each range, make sure it isn't set in the dispatched range map.
						state std::vector<Future<Optional<bool>>> beginReads;
						state std::vector<Future<Optional<bool>>> endReads;

						for(auto &range : rangesToAdd) {
							beginReads.push_back(config.snapshotRangeDispatchMap().get(tr, range.begin));
							endReads.push_back(  config.snapshotRangeDispatchMap().get(tr, range.end));
						}

						wait(store(snapshotBatchSize.get(), config.snapshotBatchSize().getOrThrow(tr))
								&& waitForAll(beginReads) && waitForAll(endReads) && taskBucket->keepRunning(tr, task));

						// Snapshot batch size should be either oldBatchSize or newBatchSize. If new, this transaction is already done.
						if(snapshotBatchSize.get() == newBatchSize) {
							break;
						}
						else {
							ASSERT(snapshotBatchSize.get() == oldBatchSize);
							config.snapshotBatchSize().set(tr, newBatchSize);
							snapshotBatchSize = newBatchSize;
							config.snapshotDispatchLastShardsBehind().set(tr, Params.shardsBehind().get(task));
							config.snapshotDispatchLastVersion().set(tr, tr->getReadVersion().get());
						}

						state std::vector<Future<Void>> addTaskFutures;

						for(i = 0; i < beginReads.size(); ++i) {
							KeyRange &range = rangesToAdd[i];

							// This loop might have made changes to begin or end boundaries in a prior
							// iteration.  If so, the updated values exist in the RYW cache so re-read both entries.
							Optional<bool> beginValue = config.snapshotRangeDispatchMap().get(tr, range.begin).get();
							Optional<bool> endValue =   config.snapshotRangeDispatchMap().get(tr, range.end).get();

							ASSERT(!beginValue.present() || !endValue.present() || beginValue != endValue);

							// If begin is present, it must be a range end so value must be false
							// If end is present, it must be a range begin so value must be true
							if(    (!beginValue.present() || !beginValue.get())
								&& (!endValue.present()   ||  endValue.get())   )
							{
								if(beginValue.present()) {
									config.snapshotRangeDispatchMap().erase(tr, range.begin);
								}
								else {
									config.snapshotRangeDispatchMap().set(tr, range.begin, true);
								}
								if(endValue.present()) {
									config.snapshotRangeDispatchMap().erase(tr, range.end);
								}
								else {
									config.snapshotRangeDispatchMap().set(tr, range.end, false);
								}

								Version scheduledVersion = invalidVersion;
								// If the next dispatch version is in the future, choose a random version at which to start the new task.
								if(nextDispatchVersion > recentReadVersion)
									scheduledVersion = recentReadVersion + deterministicRandom()->random01() * (nextDispatchVersion - recentReadVersion);

								// Range tasks during the initial snapshot should run at a higher priority
								int priority = latestSnapshotEndVersion.present() ? 0 : 1;
								addTaskFutures.push_back(success(BackupRangeTaskFunc::addTask(tr, taskBucket, task, priority, range.begin, range.end, TaskCompletionKey::joinWith(snapshotBatchFuture), Reference<TaskFuture>(), scheduledVersion)));

								TraceEvent("FileBackupSnapshotRangeDispatched")
									.suppressFor(2)
									.detail("BackupUID", config.getUid())
									.detail("CurrentVersion", recentReadVersion)
									.detail("ScheduledVersion", scheduledVersion)
									.detail("BeginKey", range.begin.printable())
									.detail("EndKey", range.end.printable());
							}
							else {
								// This shouldn't happen because if the transaction was already done or if another execution
								// of this task is making progress it should have been detected above.
								ASSERT(false);
							}
						}

						wait(waitForAll(addTaskFutures));
						wait(tr->commit());
						break;
					} catch(Error &e) {
						wait(tr->onError(e));
					}
				}
			}

			if(countShardsNotDone == 0) {
				TraceEvent("FileBackupSnapshotDispatchFinished")
					.detail("BackupUID", config.getUid())
					.detail("AllShards", countAllShards)
					.detail("ShardsDone", countShardsDone)
					.detail("ShardsNotDone", countShardsNotDone)
					.detail("SnapshotBeginVersion", snapshotBeginVersion)
					.detail("SnapshotTargetEndVersion", snapshotTargetEndVersion)
					.detail("CurrentVersion", recentReadVersion)
					.detail("SnapshotIntervalSeconds", snapshotIntervalSeconds)
					.detail("DispatchTimeSeconds", timer() - startTime);
				Params.snapshotFinished().set(task, true);
			}

			return Void();
		}

		// This function is just a wrapper for BackupSnapshotManifest::addTask() which is defined below.
		// The BackupSnapshotDispatchTask and BackupSnapshotManifest tasks reference each other so in order to keep their execute and finish phases
		// defined together inside their class definitions this wrapper is declared here but defined after BackupSnapshotManifest is defined.
		static Future<Key> addSnapshotManifestTask(Reference<ReadYourWritesTransaction> tr, Reference<TaskBucket> taskBucket, Reference<Task> parentTask, TaskCompletionKey completionKey, Reference<TaskFuture> waitFor = Reference<TaskFuture>());

		ACTOR static Future<Void> _finish(Reference<ReadYourWritesTransaction> tr, Reference<TaskBucket> taskBucket, Reference<FutureBucket> futureBucket, Reference<Task> task) {
			state BackupConfig config(task);

			// Get the batch future and dispatch done keys, then clear them.
			state Key snapshotBatchFutureKey;
			state Key snapshotBatchDispatchDoneKey;

			wait( store(snapshotBatchFutureKey, config.snapshotBatchFuture().getOrThrow(tr))
						&& store(snapshotBatchDispatchDoneKey, config.snapshotBatchDispatchDoneKey().getOrThrow(tr)));

			state Reference<TaskFuture> snapshotBatchFuture = futureBucket->unpack(snapshotBatchFutureKey);
			state Reference<TaskFuture> snapshotBatchDispatchDoneFuture = futureBucket->unpack(snapshotBatchDispatchDoneKey);
			config.snapshotBatchFuture().clear(tr);
			config.snapshotBatchDispatchDoneKey().clear(tr);
			config.snapshotBatchSize().clear(tr);

			// Update shardsBehind here again in case the execute phase did not actually have to create any shard tasks
			config.snapshotDispatchLastShardsBehind().set(tr, Params.shardsBehind().getOrDefault(task, 0));
			config.snapshotDispatchLastVersion().set(tr, tr->getReadVersion().get());

			state Reference<TaskFuture> snapshotFinishedFuture = task->getDoneFuture(futureBucket);

			// If the snapshot is finished, the next task is to write a snapshot manifest, otherwise it's another snapshot dispatch task.
			// In either case, the task should wait for snapshotBatchFuture.
			// The snapshot done key, passed to the current task, is also passed on.
			if(Params.snapshotFinished().getOrDefault(task, false)) {
				wait(success(addSnapshotManifestTask(tr, taskBucket, task, TaskCompletionKey::signal(snapshotFinishedFuture), snapshotBatchFuture)));
			}
			else {
				wait(success(addTask(tr, taskBucket, task, 1, TaskCompletionKey::signal(snapshotFinishedFuture), snapshotBatchFuture, Params.nextDispatchVersion().get(task))));
			}

			// This snapshot batch is finished, so set the batch done future.
			wait(snapshotBatchDispatchDoneFuture->set(tr, taskBucket));

			wait(taskBucket->finish(tr, task));

			return Void();
		}

	};
	StringRef BackupSnapshotDispatchTask::name = LiteralStringRef("file_backup_dispatch_ranges_5.2");
	const uint32_t BackupSnapshotDispatchTask::version = 1;
	REGISTER_TASKFUNC(BackupSnapshotDispatchTask);

	struct BackupLogRangeTaskFunc : BackupTaskFuncBase {
		static StringRef name;
		static const uint32_t version;

		static struct {
			static TaskParam<bool> addBackupLogRangeTasks() {
				return LiteralStringRef(__FUNCTION__);
			}
			static TaskParam<int64_t> fileSize() {
				return LiteralStringRef(__FUNCTION__);
			}
			static TaskParam<Version> beginVersion() {
				return LiteralStringRef(__FUNCTION__);
			}
			static TaskParam<Version> endVersion() {
				return LiteralStringRef(__FUNCTION__);
			}
		} Params;

		StringRef getName() const { return name; };

		Future<Void> execute(Database cx, Reference<TaskBucket> tb, Reference<FutureBucket> fb, Reference<Task> task) { return _execute(cx, tb, fb, task); };
		Future<Void> finish(Reference<ReadYourWritesTransaction> tr, Reference<TaskBucket> tb, Reference<FutureBucket> fb, Reference<Task> task) { return _finish(tr, tb, fb, task); };

		ACTOR static Future<Void> _execute(Database cx, Reference<TaskBucket> taskBucket, Reference<FutureBucket> futureBucket, Reference<Task> task) {
			state Reference<FlowLock> lock(new FlowLock(CLIENT_KNOBS->BACKUP_LOCK_BYTES));

			wait(checkTaskVersion(cx, task, BackupLogRangeTaskFunc::name, BackupLogRangeTaskFunc::version));

			state Version beginVersion = Params.beginVersion().get(task);
			state Version endVersion = Params.endVersion().get(task);

			state BackupConfig config(task);
			state Reference<IBackupContainer> bc;

			state Reference<ReadYourWritesTransaction> tr(new ReadYourWritesTransaction(cx));
			loop{
				tr->setOption(FDBTransactionOptions::ACCESS_SYSTEM_KEYS);
				tr->setOption(FDBTransactionOptions::LOCK_AWARE);
				// Wait for the read version to pass endVersion
				try {
					wait(taskBucket->keepRunning(tr, task));

					if(!bc) {
						// Backup container must be present if we're still here
						Reference<IBackupContainer> _bc = wait(config.backupContainer().getOrThrow(tr));
						bc = _bc;
					}

					Version currentVersion = tr->getReadVersion().get();
					if(endVersion < currentVersion)
						break;

					wait(delay(std::max(CLIENT_KNOBS->BACKUP_RANGE_MINWAIT, (double) (endVersion-currentVersion)/CLIENT_KNOBS->CORE_VERSIONSPERSECOND)));
					tr->reset();
				}
				catch (Error &e) {
					wait(tr->onError(e));
				}
			}

			Key destUidValue = wait(config.destUidValue().getOrThrow(tr));

			// Get the set of key ranges that hold mutations for (beginVersion, endVersion).  They will be queried in parallel below
			// and there is a limit on how many we want to process in a single BackupLogRangeTask so if that limit is exceeded then
			// set the addBackupLogRangeTasks boolean in Params and stop, signalling the finish() step to break up the
			// (beginVersion, endVersion) range into smaller intervals which are then processed by individual BackupLogRangeTasks.
			state Standalone<VectorRef<KeyRangeRef>> ranges = getLogRanges(beginVersion, endVersion, destUidValue);
			if (ranges.size() > CLIENT_KNOBS->BACKUP_MAX_LOG_RANGES) {
				Params.addBackupLogRangeTasks().set(task, true);
				return Void();
			}

			// Block size must be at least large enough for 1 max size key, 1 max size value, and overhead, so conservatively 125k.
			state int blockSize = BUGGIFY ? deterministicRandom()->randomInt(125e3, 4e6) : CLIENT_KNOBS->BACKUP_LOGFILE_BLOCK_SIZE;
			state Reference<IBackupFile> outFile = wait(bc->writeLogFile(beginVersion, endVersion, blockSize));
			state LogFileWriter logFile(outFile, blockSize);

			// Query all key ranges covering (beginVersion, endVersion) in parallel, writing their results to the results promise stream
			// as they are received.  Note that this means the records read from the results stream are not likely to be in increasing
			// Version order.
			state PromiseStream<RangeResultWithVersion> results;
			state std::vector<Future<Void>> rc;

			for (auto &range : ranges) {
				rc.push_back(readCommitted(cx, results, lock, range, false, true, true));
			}
			
			state Future<Void> sendEOS = map(errorOr(waitForAll(rc)), [=](ErrorOr<Void> const &result) {
				if(result.isError())
					results.sendError(result.getError());
				else
					results.sendError(end_of_stream());
				return Void();
			});

			state Version lastVersion;
			try {
				loop {
					state RangeResultWithVersion r = waitNext(results.getFuture());
					lock->release(r.first.expectedSize());

					state int i = 0;
					for (; i < r.first.size(); ++i) {
						// Remove the backupLogPrefix + UID bytes from the key
						wait(logFile.writeKV(r.first[i].key.substr(backupLogPrefixBytes + 16), r.first[i].value));
						lastVersion = r.second;
					}
				}
			} catch (Error &e) {
				if(e.code() == error_code_actor_cancelled)
					throw;

				if (e.code() != error_code_end_of_stream) {
					state Error err = e;
					wait(config.logError(cx, err, format("Failed to write to file `%s'", outFile->getFileName().c_str())));
					throw err;
				}
			}

			// Make sure this task is still alive, if it's not then the data read above could be incomplete.
			wait(taskBucket->keepRunning(cx, task));

			wait(outFile->finish());

			TraceEvent("FileBackupWroteLogFile")
				.suppressFor(60)
				.detail("BackupUID", config.getUid())
				.detail("Size", outFile->size())
				.detail("BeginVersion", beginVersion)
				.detail("EndVersion", endVersion)
				.detail("LastReadVersion", latestVersion);

			Params.fileSize().set(task, outFile->size());

			return Void();
		}

		ACTOR static Future<Key> addTask(Reference<ReadYourWritesTransaction> tr, Reference<TaskBucket> taskBucket, Reference<Task> parentTask, int priority, Version beginVersion, Version endVersion, TaskCompletionKey completionKey, Reference<TaskFuture> waitFor = Reference<TaskFuture>()) {
			Key key = wait(addBackupTask(BackupLogRangeTaskFunc::name,
										 BackupLogRangeTaskFunc::version,
										 tr, taskBucket, completionKey,
										 BackupConfig(parentTask),
										 waitFor,
										 [=](Reference<Task> task) {
											 Params.beginVersion().set(task, beginVersion);
											 Params.endVersion().set(task, endVersion);
											 Params.addBackupLogRangeTasks().set(task, false);
										 },
										 priority));
			return key;
		}

		ACTOR static Future<Void> startBackupLogRangeInternal(Reference<ReadYourWritesTransaction> tr, Reference<TaskBucket> taskBucket, Reference<FutureBucket> futureBucket, Reference<Task> task, Reference<TaskFuture> taskFuture, Version beginVersion, Version endVersion) {
			tr->setOption(FDBTransactionOptions::ACCESS_SYSTEM_KEYS);
			tr->setOption(FDBTransactionOptions::LOCK_AWARE);

			std::vector<Future<Key>> addTaskVector;
			int tasks = 0;
			for (int64_t vblock = beginVersion / CLIENT_KNOBS->LOG_RANGE_BLOCK_SIZE; vblock < (endVersion + CLIENT_KNOBS->LOG_RANGE_BLOCK_SIZE - 1) / CLIENT_KNOBS->LOG_RANGE_BLOCK_SIZE; vblock += CLIENT_KNOBS->BACKUP_MAX_LOG_RANGES) {
				Version bv = std::max(beginVersion, vblock * CLIENT_KNOBS->LOG_RANGE_BLOCK_SIZE);

				if( tasks >= CLIENT_KNOBS->BACKUP_SHARD_TASK_LIMIT ) {
					addTaskVector.push_back(addTask(tr, taskBucket, task, task->getPriority(), bv, endVersion, TaskCompletionKey::joinWith(taskFuture)));
					break;
				}

				Version ev = std::min(endVersion, (vblock + CLIENT_KNOBS->BACKUP_MAX_LOG_RANGES) * CLIENT_KNOBS->LOG_RANGE_BLOCK_SIZE);
				addTaskVector.push_back(addTask(tr, taskBucket, task, task->getPriority(), bv, ev, TaskCompletionKey::joinWith(taskFuture)));
				tasks++;
			}

			wait(waitForAll(addTaskVector));

			return Void();
		}

		ACTOR static Future<Void> _finish(Reference<ReadYourWritesTransaction> tr, Reference<TaskBucket> taskBucket, Reference<FutureBucket> futureBucket, Reference<Task> task) {
			state Version beginVersion = Params.beginVersion().get(task);
			state Version endVersion = Params.endVersion().get(task);
			state Reference<TaskFuture> taskFuture = futureBucket->unpack(task->params[Task::reservedTaskParamKeyDone]);
			state BackupConfig config(task);

			if(Params.fileSize().exists(task)) {
				config.logBytesWritten().atomicOp(tr, Params.fileSize().get(task), MutationRef::AddValue);
			}

			if (Params.addBackupLogRangeTasks().get(task)) {
				wait(startBackupLogRangeInternal(tr, taskBucket, futureBucket, task, taskFuture, beginVersion, endVersion));
				endVersion = beginVersion;
			} else {
				wait(taskFuture->set(tr, taskBucket));
			}

			wait(taskBucket->finish(tr, task));
			return Void();
		}
	};

	StringRef BackupLogRangeTaskFunc::name = LiteralStringRef("file_backup_write_logs_5.2");
	const uint32_t BackupLogRangeTaskFunc::version = 1;
	REGISTER_TASKFUNC(BackupLogRangeTaskFunc);

	//This task stopped being used in 6.2, however the code remains here to handle upgrades.
	struct EraseLogRangeTaskFunc : BackupTaskFuncBase {
		static StringRef name;
		static const uint32_t version;
		StringRef getName() const { return name; };

		static struct {
			static TaskParam<Version> beginVersion() {
				return LiteralStringRef(__FUNCTION__);
			}
			static TaskParam<Version> endVersion() {
				return LiteralStringRef(__FUNCTION__);
			}
			static TaskParam<Key> destUidValue() {
				return LiteralStringRef(__FUNCTION__);
			}
		} Params;

		ACTOR static Future<Key> addTask(Reference<ReadYourWritesTransaction> tr, Reference<TaskBucket> taskBucket, UID logUid, TaskCompletionKey completionKey, Key destUidValue, Version endVersion = 0, Reference<TaskFuture> waitFor = Reference<TaskFuture>()) {
			Key key = wait(addBackupTask(EraseLogRangeTaskFunc::name,
										 EraseLogRangeTaskFunc::version,
										 tr, taskBucket, completionKey,
										 BackupConfig(logUid),
										 waitFor,
										 [=](Reference<Task> task) {
											 Params.beginVersion().set(task, 1); //FIXME: remove in 6.X, only needed for 5.2 backward compatibility
											 Params.endVersion().set(task, endVersion);
											 Params.destUidValue().set(task, destUidValue);
										 },
										 0, false));

			return key;
		}

		ACTOR static Future<Void> _finish(Reference<ReadYourWritesTransaction> tr, Reference<TaskBucket> taskBucket, Reference<FutureBucket> futureBucket, Reference<Task> task) {
			state Reference<TaskFuture> taskFuture = futureBucket->unpack(task->params[Task::reservedTaskParamKeyDone]);

			wait(checkTaskVersion(tr->getDatabase(), task, EraseLogRangeTaskFunc::name, EraseLogRangeTaskFunc::version));

			state Version endVersion = Params.endVersion().get(task);
			state Key destUidValue = Params.destUidValue().get(task);

			state BackupConfig config(task);
			state Key logUidValue = config.getUidAsKey();

			wait(taskFuture->set(tr, taskBucket) && taskBucket->finish(tr, task) && eraseLogData(tr, logUidValue, destUidValue, endVersion != 0 ? Optional<Version>(endVersion) : Optional<Version>()));

			return Void();
		}

		Future<Void> execute(Database cx, Reference<TaskBucket> tb, Reference<FutureBucket> fb, Reference<Task> task) { return Void(); };
		Future<Void> finish(Reference<ReadYourWritesTransaction> tr, Reference<TaskBucket> tb, Reference<FutureBucket> fb, Reference<Task> task) { return _finish(tr, tb, fb, task); };
	};
	StringRef EraseLogRangeTaskFunc::name = LiteralStringRef("file_backup_erase_logs_5.2");
	const uint32_t EraseLogRangeTaskFunc::version = 1;
	REGISTER_TASKFUNC(EraseLogRangeTaskFunc);



	struct BackupLogsDispatchTask : BackupTaskFuncBase {
		static StringRef name;
		static const uint32_t version;

		static struct {
			static TaskParam<Version> prevBeginVersion() {
				return LiteralStringRef(__FUNCTION__);
			}
			static TaskParam<Version> beginVersion() {
				return LiteralStringRef(__FUNCTION__);
			}
		} Params;

		ACTOR static Future<Void> _finish(Reference<ReadYourWritesTransaction> tr, Reference<TaskBucket> taskBucket, Reference<FutureBucket> futureBucket, Reference<Task> task) {
			wait(checkTaskVersion(tr->getDatabase(), task, BackupLogsDispatchTask::name, BackupLogsDispatchTask::version));

			tr->setOption(FDBTransactionOptions::ACCESS_SYSTEM_KEYS);
			tr->setOption(FDBTransactionOptions::LOCK_AWARE);

			state Reference<TaskFuture> onDone = task->getDoneFuture(futureBucket);
			state Version prevBeginVersion = Params.prevBeginVersion().get(task);
			state Version beginVersion = Params.beginVersion().get(task);
			state BackupConfig config(task);
			config.latestLogEndVersion().set(tr, beginVersion);

			state bool stopWhenDone;
			state Optional<Version> restorableVersion;
			state EBackupState backupState;
			state Optional<std::string> tag;
			state Optional<Version> latestSnapshotEndVersion;

			wait(store(stopWhenDone, config.stopWhenDone().getOrThrow(tr)) 
						&& store(restorableVersion, config.getLatestRestorableVersion(tr))
						&& store(backupState, config.stateEnum().getOrThrow(tr))
						&& store(tag, config.tag().get(tr))
						&& store(latestSnapshotEndVersion, config.latestSnapshotEndVersion().get(tr)));

			// If restorable, update the last restorable version for this tag
			if(restorableVersion.present() && tag.present()) {
				FileBackupAgent().setLastRestorable(tr, StringRef(tag.get()), restorableVersion.get());
			}

			// If the backup is restorable but the state is not differential then set state to differential
			if(restorableVersion.present() && backupState != BackupAgentBase::STATE_RUNNING_DIFFERENTIAL)
				config.stateEnum().set(tr, BackupAgentBase::STATE_RUNNING_DIFFERENTIAL);

			// If stopWhenDone is set and there is a restorable version, set the done future and do not create further tasks.
			if(stopWhenDone && restorableVersion.present()) {
				wait(onDone->set(tr, taskBucket) && taskBucket->finish(tr, task));

				TraceEvent("FileBackupLogsDispatchDone")
					.detail("BackupUID", config.getUid())
					.detail("BeginVersion", beginVersion)
					.detail("RestorableVersion", restorableVersion.orDefault(-1));

				return Void();
			}

			state Version endVersion = std::max<Version>( tr->getReadVersion().get() + 1, beginVersion + (CLIENT_KNOBS->BACKUP_MAX_LOG_RANGES-1)*CLIENT_KNOBS->LOG_RANGE_BLOCK_SIZE );

			TraceEvent("FileBackupLogDispatch")
				.suppressFor(60)
				.detail("BeginVersion", beginVersion)
				.detail("EndVersion", endVersion)
				.detail("RestorableVersion", restorableVersion.orDefault(-1));

			state Reference<TaskFuture> logDispatchBatchFuture = futureBucket->future(tr);

			// If a snapshot has ended for this backup then mutations are higher priority to reduce backup lag
			state int priority = latestSnapshotEndVersion.present() ? 1 : 0;

			// Add the initial log range task to read/copy the mutations and the next logs dispatch task which will run after this batch is done
			wait(success(BackupLogRangeTaskFunc::addTask(tr, taskBucket, task, priority, beginVersion, endVersion, TaskCompletionKey::joinWith(logDispatchBatchFuture))));
			wait(success(BackupLogsDispatchTask::addTask(tr, taskBucket, task, priority, beginVersion, endVersion, TaskCompletionKey::signal(onDone), logDispatchBatchFuture)));

			// Do not erase at the first time
			if (prevBeginVersion > 0) {
				state Key destUidValue = wait(config.destUidValue().getOrThrow(tr));
				wait( eraseLogData(tr, config.getUidAsKey(), destUidValue, Optional<Version>(beginVersion)) );
			}

			wait(taskBucket->finish(tr, task));

			TraceEvent("FileBackupLogsDispatchContinuing")
				.suppressFor(60)
				.detail("BackupUID", config.getUid())
				.detail("BeginVersion", beginVersion)
				.detail("EndVersion", endVersion);

			return Void();
		}

		ACTOR static Future<Key> addTask(Reference<ReadYourWritesTransaction> tr, Reference<TaskBucket> taskBucket, Reference<Task> parentTask, int priority, Version prevBeginVersion, Version beginVersion, TaskCompletionKey completionKey, Reference<TaskFuture> waitFor = Reference<TaskFuture>()) {
			Key key = wait(addBackupTask(BackupLogsDispatchTask::name,
										 BackupLogsDispatchTask::version,
										 tr, taskBucket, completionKey,
										 BackupConfig(parentTask),
										 waitFor,
										 [=](Reference<Task> task) {
											 Params.prevBeginVersion().set(task, prevBeginVersion);
											 Params.beginVersion().set(task, beginVersion);
										 },
										 priority));
			return key;
		}

		StringRef getName() const { return name; };

		Future<Void> execute(Database cx, Reference<TaskBucket> tb, Reference<FutureBucket> fb, Reference<Task> task) { return Void(); };
		Future<Void> finish(Reference<ReadYourWritesTransaction> tr, Reference<TaskBucket> tb, Reference<FutureBucket> fb, Reference<Task> task) { return _finish(tr, tb, fb, task); };
	};
	StringRef BackupLogsDispatchTask::name = LiteralStringRef("file_backup_dispatch_logs_5.2");
	const uint32_t BackupLogsDispatchTask::version = 1;
	REGISTER_TASKFUNC(BackupLogsDispatchTask);

	struct FileBackupFinishedTask : BackupTaskFuncBase {
		static StringRef name;
		static const uint32_t version;

		StringRef getName() const { return name; };

		ACTOR static Future<Void> _finish(Reference<ReadYourWritesTransaction> tr, Reference<TaskBucket> taskBucket, Reference<FutureBucket> futureBucket, Reference<Task> task) {
			wait(checkTaskVersion(tr->getDatabase(), task, FileBackupFinishedTask::name, FileBackupFinishedTask::version));

			state BackupConfig backup(task);
			state UID uid = backup.getUid();

			tr->setOption(FDBTransactionOptions::COMMIT_ON_FIRST_PROXY);
			state Key destUidValue = wait(backup.destUidValue().getOrThrow(tr));
			wait( eraseLogData(tr, backup.getUidAsKey(), destUidValue) );
			
			backup.stateEnum().set(tr, EBackupState::STATE_COMPLETED);

			wait(taskBucket->finish(tr, task));

			TraceEvent("FileBackupFinished").detail("BackupUID", uid);

			return Void();
		}

		ACTOR static Future<Key> addTask(Reference<ReadYourWritesTransaction> tr, Reference<TaskBucket> taskBucket, Reference<Task> parentTask, TaskCompletionKey completionKey, Reference<TaskFuture> waitFor = Reference<TaskFuture>()) {
			Key key = wait(addBackupTask(FileBackupFinishedTask::name,
										 FileBackupFinishedTask::version,
										 tr, taskBucket, completionKey,
										 BackupConfig(parentTask), waitFor));
			return key;
		}

		Future<Void> execute(Database cx, Reference<TaskBucket> tb, Reference<FutureBucket> fb, Reference<Task> task) { return Void(); };
		Future<Void> finish(Reference<ReadYourWritesTransaction> tr, Reference<TaskBucket> tb, Reference<FutureBucket> fb, Reference<Task> task) { return _finish(tr, tb, fb, task); };
	};
	StringRef FileBackupFinishedTask::name = LiteralStringRef("file_backup_finished_5.2");
	const uint32_t FileBackupFinishedTask::version = 1;
	REGISTER_TASKFUNC(FileBackupFinishedTask);

	struct BackupSnapshotManifest : BackupTaskFuncBase {
		static StringRef name;
		static const uint32_t version;
		static struct {
			static TaskParam<Version> endVersion() { return LiteralStringRef(__FUNCTION__); }
		} Params;

		ACTOR static Future<Void> _execute(Database cx, Reference<TaskBucket> taskBucket, Reference<FutureBucket> futureBucket, Reference<Task> task) {
			state BackupConfig config(task);
			state Reference<IBackupContainer> bc;

			state Reference<ReadYourWritesTransaction> tr(new ReadYourWritesTransaction(cx));

			// Read the entire range file map into memory, then walk it backwards from its last entry to produce a list of non overlapping key range files
			state std::map<Key, BackupConfig::RangeSlice> localmap;
			state Key startKey;
			state int batchSize = BUGGIFY ? 1 : 1000000;

			loop {
				try {
					tr->setOption(FDBTransactionOptions::ACCESS_SYSTEM_KEYS);
					tr->setOption(FDBTransactionOptions::LOCK_AWARE);

					wait(taskBucket->keepRunning(tr, task));

					if(!bc) {
						// Backup container must be present if we're still here
						wait(store(bc, config.backupContainer().getOrThrow(tr)));
					}

					BackupConfig::RangeFileMapT::PairsType rangeresults = wait(config.snapshotRangeFileMap().getRange(tr, startKey, {}, batchSize));

					for(auto &p : rangeresults) {
						localmap.insert(p);
					}

					if(rangeresults.size() < batchSize)
						break;

					startKey = keyAfter(rangeresults.back().first);
					tr->reset();
				} catch(Error &e) {
					wait(tr->onError(e));
				}
			}

			std::vector<std::string> files;
			state Version maxVer = 0;
			state Version minVer = std::numeric_limits<Version>::max();
			state int64_t totalBytes = 0;

			if(!localmap.empty()) {
				// Get iterator that points to greatest key, start there.
				auto ri = localmap.rbegin();
				auto i = (++ri).base();

				while(1) {
					const BackupConfig::RangeSlice &r = i->second;

					// Add file to final file list
					files.push_back(r.fileName);

					// Update version range seen
					if(r.version < minVer)
						minVer = r.version;
					if(r.version > maxVer)
						maxVer = r.version;

					// Update total bytes counted.
					totalBytes += r.fileSize;

					// Jump to file that either ends where this file begins or has the greatest end that is less than
					// the begin of this file.  In other words find the map key that is <= begin of this file.  To do this
					// find the first end strictly greater than begin and then back up one.
					i = localmap.upper_bound(i->second.begin);
					// If we get begin then we're done, there are no more ranges that end at or before the last file's begin
					if(i == localmap.begin())
						break;
					--i;
				}
			}

			Params.endVersion().set(task, maxVer);
			wait(bc->writeKeyspaceSnapshotFile(files, totalBytes));

			TraceEvent(SevInfo, "FileBackupWroteSnapshotManifest")
				.detail("BackupUID", config.getUid())
				.detail("BeginVersion", minVer)
				.detail("EndVersion", maxVer)
				.detail("TotalBytes", totalBytes);

			return Void();
		}

		ACTOR static Future<Void> _finish(Reference<ReadYourWritesTransaction> tr, Reference<TaskBucket> taskBucket, Reference<FutureBucket> futureBucket, Reference<Task> task) {
			wait(checkTaskVersion(tr->getDatabase(), task, BackupSnapshotManifest::name, BackupSnapshotManifest::version));

			state BackupConfig config(task);

			// Set the latest snapshot end version, which was set during the execute phase
			config.latestSnapshotEndVersion().set(tr, Params.endVersion().get(task));

			state bool stopWhenDone;
			state EBackupState backupState;
			state Optional<Version> restorableVersion;
			state Optional<Version> firstSnapshotEndVersion;
			state Optional<std::string> tag;

			wait(store(stopWhenDone, config.stopWhenDone().getOrThrow(tr)) 
						&& store(backupState, config.stateEnum().getOrThrow(tr))
						&& store(restorableVersion, config.getLatestRestorableVersion(tr))
						&& store(firstSnapshotEndVersion, config.firstSnapshotEndVersion().get(tr))
						&& store(tag, config.tag().get(tr)));

			// If restorable, update the last restorable version for this tag
			if(restorableVersion.present() && tag.present()) {
				FileBackupAgent().setLastRestorable(tr, StringRef(tag.get()), restorableVersion.get());
			}

			if(!firstSnapshotEndVersion.present()) {
				config.firstSnapshotEndVersion().set(tr, Params.endVersion().get(task));
			}

			// If the backup is restorable and the state isn't differential the set state to differential
			if(restorableVersion.present() && backupState != BackupAgentBase::STATE_RUNNING_DIFFERENTIAL)
				config.stateEnum().set(tr, BackupAgentBase::STATE_RUNNING_DIFFERENTIAL);

			// Unless we are to stop, start the next snapshot using the default interval
			Reference<TaskFuture> snapshotDoneFuture = task->getDoneFuture(futureBucket);
			if(!stopWhenDone) {
				wait(config.initNewSnapshot(tr) && success(BackupSnapshotDispatchTask::addTask(tr, taskBucket, task, 1, TaskCompletionKey::signal(snapshotDoneFuture))));
			} else {
				// Set the done future as the snapshot is now complete.
				wait(snapshotDoneFuture->set(tr, taskBucket));
			}

			wait(taskBucket->finish(tr, task));
			return Void();
		}

		ACTOR static Future<Key> addTask(Reference<ReadYourWritesTransaction> tr, Reference<TaskBucket> taskBucket, Reference<Task> parentTask, TaskCompletionKey completionKey, Reference<TaskFuture> waitFor = Reference<TaskFuture>()) {
			Key key = wait(addBackupTask(BackupSnapshotManifest::name,
										 BackupSnapshotManifest::version,
										 tr, taskBucket, completionKey,
										 BackupConfig(parentTask), waitFor, NOP_SETUP_TASK_FN, 1));
			return key;
		}

		StringRef getName() const { return name; };

		Future<Void> execute(Database cx, Reference<TaskBucket> tb, Reference<FutureBucket> fb, Reference<Task> task) { return _execute(cx, tb, fb, task); };
		Future<Void> finish(Reference<ReadYourWritesTransaction> tr, Reference<TaskBucket> tb, Reference<FutureBucket> fb, Reference<Task> task) { return _finish(tr, tb, fb, task); };
	};
	StringRef BackupSnapshotManifest::name = LiteralStringRef("file_backup_write_snapshot_manifest_5.2");
	const uint32_t BackupSnapshotManifest::version = 1;
	REGISTER_TASKFUNC(BackupSnapshotManifest);

	Future<Key> BackupSnapshotDispatchTask::addSnapshotManifestTask(Reference<ReadYourWritesTransaction> tr, Reference<TaskBucket> taskBucket, Reference<Task> parentTask, TaskCompletionKey completionKey, Reference<TaskFuture> waitFor) {
		return BackupSnapshotManifest::addTask(tr, taskBucket, parentTask, completionKey, waitFor);
	}

	struct StartFullBackupTaskFunc : BackupTaskFuncBase {
		static StringRef name;
		static const uint32_t version;

		static struct {
			static TaskParam<Version> beginVersion() { return LiteralStringRef(__FUNCTION__); }
		} Params;

		ACTOR static Future<Void> _execute(Database cx, Reference<TaskBucket> taskBucket, Reference<FutureBucket> futureBucket, Reference<Task> task) {
			wait(checkTaskVersion(cx, task, StartFullBackupTaskFunc::name, StartFullBackupTaskFunc::version));

			loop{
				state Reference<ReadYourWritesTransaction> tr(new ReadYourWritesTransaction(cx));
				try {
					tr->setOption(FDBTransactionOptions::ACCESS_SYSTEM_KEYS);
					tr->setOption(FDBTransactionOptions::LOCK_AWARE);
					Version startVersion = wait(tr->getReadVersion());

					Params.beginVersion().set(task, startVersion);
					break;
				}
				catch (Error &e) {
					wait(tr->onError(e));
				}
			}

			return Void();
		}

		ACTOR static Future<Void> _finish(Reference<ReadYourWritesTransaction> tr, Reference<TaskBucket> taskBucket, Reference<FutureBucket> futureBucket, Reference<Task> task) {
			state BackupConfig config(task);
			state Version beginVersion = Params.beginVersion().get(task);

			state Future<std::vector<KeyRange>> backupRangesFuture = config.backupRanges().getOrThrow(tr);
			state Future<Key> destUidValueFuture = config.destUidValue().getOrThrow(tr);
			wait(success(backupRangesFuture) && success(destUidValueFuture));
			std::vector<KeyRange> backupRanges = backupRangesFuture.get();
			Key destUidValue = destUidValueFuture.get();

			// Start logging the mutations for the specified ranges of the tag
			for (auto &backupRange : backupRanges) {
				config.startMutationLogs(tr, backupRange, destUidValue);
			}

			config.stateEnum().set(tr, EBackupState::STATE_RUNNING);

			state Reference<TaskFuture>	backupFinished = futureBucket->future(tr);

			// Initialize the initial snapshot and create tasks to continually write logs and snapshots
			// The initial snapshot has a desired duration of 0, meaning go as fast as possible.
			wait(config.initNewSnapshot(tr, 0));

			// Using priority 1 for both of these to at least start both tasks soon
			wait(success(BackupSnapshotDispatchTask::addTask(tr, taskBucket, task, 1, TaskCompletionKey::joinWith(backupFinished))));
			wait(success(BackupLogsDispatchTask::addTask(tr, taskBucket, task, 1, 0, beginVersion, TaskCompletionKey::joinWith(backupFinished))));

			// If a clean stop is requested, the log and snapshot tasks will quit after the backup is restorable, then the following
			// task will clean up and set the completed state.
			wait(success(FileBackupFinishedTask::addTask(tr, taskBucket, task, TaskCompletionKey::noSignal(), backupFinished)));

			wait(taskBucket->finish(tr, task));
			return Void();
		}

		ACTOR static Future<Key> addTask(Reference<ReadYourWritesTransaction> tr, Reference<TaskBucket> taskBucket, UID uid, TaskCompletionKey completionKey, Reference<TaskFuture> waitFor = Reference<TaskFuture>())
		{
			Key key = wait(addBackupTask(StartFullBackupTaskFunc::name,
										 StartFullBackupTaskFunc::version,
										 tr, taskBucket, completionKey,
										 BackupConfig(uid), waitFor));
			return key;
		}

		StringRef getName() const { return name; };

		Future<Void> execute(Database cx, Reference<TaskBucket> tb, Reference<FutureBucket> fb, Reference<Task> task) { return _execute(cx, tb, fb, task); };
		Future<Void> finish(Reference<ReadYourWritesTransaction> tr, Reference<TaskBucket> tb, Reference<FutureBucket> fb, Reference<Task> task) { return _finish(tr, tb, fb, task); };
	};
	StringRef StartFullBackupTaskFunc::name = LiteralStringRef("file_backup_start_5.2");
	const uint32_t StartFullBackupTaskFunc::version = 1;
	REGISTER_TASKFUNC(StartFullBackupTaskFunc);

	struct RestoreCompleteTaskFunc : RestoreTaskFuncBase {
		ACTOR static Future<Void> _finish(Reference<ReadYourWritesTransaction> tr, Reference<TaskBucket> taskBucket, Reference<FutureBucket> futureBucket, Reference<Task> task) {
			wait(checkTaskVersion(tr->getDatabase(), task, name, version));

			state RestoreConfig restore(task);
			restore.stateEnum().set(tr, ERestoreState::COMPLETED);
			tr->atomicOp(metadataVersionKey, metadataVersionRequiredValue, MutationRef::SetVersionstampedValue);
			// Clear the file map now since it could be huge.
			restore.fileSet().clear(tr);

			// TODO:  Validate that the range version map has exactly the restored ranges in it.  This means that for any restore operation
			// the ranges to restore must be within the backed up ranges, otherwise from the restore perspective it will appear that some
			// key ranges were missing and so the backup set is incomplete and the restore has failed.
			// This validation cannot be done currently because Restore only supports a single restore range but backups can have many ranges.

			// Clear the applyMutations stuff, including any unapplied mutations from versions beyond the restored version.
			restore.clearApplyMutationsKeys(tr);

			wait(taskBucket->finish(tr, task));
			wait(unlockDatabase(tr, restore.getUid()));

			return Void();
		}

		ACTOR static Future<Key> addTask(Reference<ReadYourWritesTransaction> tr, Reference<TaskBucket> taskBucket, Reference<Task> parentTask, TaskCompletionKey completionKey, Reference<TaskFuture> waitFor = Reference<TaskFuture>()) {
			Key doneKey = wait(completionKey.get(tr, taskBucket));
			state Reference<Task> task(new Task(RestoreCompleteTaskFunc::name, RestoreCompleteTaskFunc::version, doneKey));

			// Get restore config from parent task and bind it to new task
			wait(RestoreConfig(parentTask).toTask(tr, task));

			if (!waitFor) {
				return taskBucket->addTask(tr, task);
			}

			wait(waitFor->onSetAddTask(tr, taskBucket, task));
			return LiteralStringRef("OnSetAddTask");
		}

		static StringRef name;
		static const uint32_t version;
		StringRef getName() const { return name; };

		Future<Void> execute(Database cx, Reference<TaskBucket> tb, Reference<FutureBucket> fb, Reference<Task> task) { return Void(); };
		Future<Void> finish(Reference<ReadYourWritesTransaction> tr, Reference<TaskBucket> tb, Reference<FutureBucket> fb, Reference<Task> task) { return _finish(tr, tb, fb, task); };

	};
	StringRef RestoreCompleteTaskFunc::name = LiteralStringRef("restore_complete");
	const uint32_t RestoreCompleteTaskFunc::version = 1;
	REGISTER_TASKFUNC(RestoreCompleteTaskFunc);

	struct RestoreFileTaskFuncBase : RestoreTaskFuncBase {
		struct InputParams {
			static TaskParam<RestoreFile> inputFile() { return LiteralStringRef(__FUNCTION__); }
			static TaskParam<int64_t> readOffset() { return LiteralStringRef(__FUNCTION__); }
			static TaskParam<int64_t> readLen() { return LiteralStringRef(__FUNCTION__); }
		} Params;

		std::string toString(Reference<Task> task) {
			return format("fileName '%s' readLen %lld readOffset %lld",
				Params.inputFile().get(task).fileName.c_str(), 
				Params.readLen().get(task),
				Params.readOffset().get(task));
		}
	};
	
	struct RestoreRangeTaskFunc : RestoreFileTaskFuncBase {
		static struct : InputParams {
			// The range of data that the (possibly empty) data represented, which is set if it intersects the target restore range
			static TaskParam<KeyRange> originalFileRange() { return LiteralStringRef(__FUNCTION__); }
			static TaskParam<std::vector<KeyRange>> originalFileRanges() { return LiteralStringRef(__FUNCTION__); }

			static std::vector<KeyRange> getOriginalFileRanges(Reference<Task> task) {
				if (originalFileRanges().exists(task)) {
					return Params.originalFileRanges().get(task);
				}
				else {
					std::vector<KeyRange> range;
					if (originalFileRange().exists(task))
						range.push_back(Params.originalFileRange().get(task));
					return range;
				}
			}
		} Params;

		std::string toString(Reference<Task> task) {
			std::string returnStr = RestoreFileTaskFuncBase::toString(task);
			for(auto &range : Params.getOriginalFileRanges(task))
				returnStr += format("  originalFileRange '%s'", printable(range).c_str());
			return returnStr;
		}

		ACTOR static Future<Void> _execute(Database cx, Reference<TaskBucket> taskBucket, Reference<FutureBucket> futureBucket, Reference<Task> task) {
			state RestoreConfig restore(task);

			state RestoreFile rangeFile = Params.inputFile().get(task);
			state int64_t readOffset = Params.readOffset().get(task);
			state int64_t readLen = Params.readLen().get(task);

			TraceEvent("FileRestoreRangeStart")
				.suppressFor(60)
				.detail("RestoreUID", restore.getUid())
				.detail("FileName", rangeFile.fileName)
				.detail("FileVersion", rangeFile.version)
				.detail("FileSize", rangeFile.fileSize)
				.detail("ReadOffset", readOffset)
				.detail("ReadLen", readLen)
				.detail("TaskInstance", THIS_ADDR);

			state Reference<ReadYourWritesTransaction> tr(new ReadYourWritesTransaction(cx));
			state Future<Reference<IBackupContainer>> bc;
			state Future<std::vector<KeyRange>> restoreRanges;
			state Future<Key> addPrefix;
			state Future<Key> removePrefix;

			loop{
				try {
					tr->setOption(FDBTransactionOptions::ACCESS_SYSTEM_KEYS);
					tr->setOption(FDBTransactionOptions::LOCK_AWARE);

					bc = restore.sourceContainer().getOrThrow(tr);
					restoreRanges = restore.getRestoreRangesOrDefault(tr);
					addPrefix = restore.addPrefix().getD(tr);
					removePrefix = restore.removePrefix().getD(tr);

					wait(taskBucket->keepRunning(tr, task));

					wait(success(bc) && success(restoreRanges) && success(addPrefix) && success(removePrefix) && checkTaskVersion(tr->getDatabase(), task, name, version));
					break;

				}
				catch (Error &e) {
					wait(tr->onError(e));
				}
			}

			state Reference<IAsyncFile> inFile = wait(bc.get()->readFile(rangeFile.fileName));
			state Standalone<VectorRef<KeyValueRef>> blockData = wait(decodeRangeFileBlock(inFile, readOffset, readLen));

			// First and last key are the range for this file
			state KeyRange fileRange = KeyRangeRef(blockData.front().key, blockData.back().key);
			state std::vector<KeyRange> originalFileRanges;
			// If fileRange doesn't intersect restore range then we're done.
			state int index;
			for (index = 0; index < restoreRanges.get().size(); index++) {
				auto &restoreRange = restoreRanges.get()[index];
				if (!fileRange.intersects(restoreRange))
					continue;

				// We know the file range intersects the restore range but there could still be keys outside the restore range.
				// Find the subvector of kv pairs that intersect the restore range.  Note that the first and last keys are just the range endpoints for this file
				int rangeStart = 1;
				int rangeEnd = blockData.size() - 1;
				// Slide start forward, stop if something in range is found
				while (rangeStart < rangeEnd && !restoreRange.contains(blockData[rangeStart].key))
					++rangeStart;
				// Side end backward, stop if something in range is found
				while (rangeEnd > rangeStart && !restoreRange.contains(blockData[rangeEnd - 1].key))
					--rangeEnd;

				state VectorRef<KeyValueRef> data = blockData.slice(rangeStart, rangeEnd);

				// Shrink file range to be entirely within restoreRange and translate it to the new prefix
				// First, use the untranslated file range to create the shrunk original file range which must be used in the kv range version map for applying mutations
				state KeyRange originalFileRange = KeyRangeRef(std::max(fileRange.begin, restoreRange.begin), std::min(fileRange.end, restoreRange.end));
				originalFileRanges.push_back(originalFileRange);

				// Now shrink and translate fileRange
				Key fileEnd = std::min(fileRange.end, restoreRange.end);
				if (fileEnd == (removePrefix.get() == StringRef() ? normalKeys.end : strinc(removePrefix.get()))) {
					fileEnd = addPrefix.get() == StringRef() ? normalKeys.end : strinc(addPrefix.get());
				}
				else {
					fileEnd = fileEnd.removePrefix(removePrefix.get()).withPrefix(addPrefix.get());
				}
				fileRange = KeyRangeRef(std::max(fileRange.begin, restoreRange.begin).removePrefix(removePrefix.get()).withPrefix(addPrefix.get()), fileEnd);

				state int start = 0;
				state int end = data.size();
				state int dataSizeLimit = BUGGIFY ? deterministicRandom()->randomInt(256 * 1024, 10e6) : CLIENT_KNOBS->RESTORE_WRITE_TX_SIZE;

				tr->reset();
				loop{
					try {
						tr->setOption(FDBTransactionOptions::ACCESS_SYSTEM_KEYS);
						tr->setOption(FDBTransactionOptions::LOCK_AWARE);

						state int i = start;
						state int txBytes = 0;
						state int iend = start;

						// find iend that results in the desired transaction size
						for (; iend < end && txBytes < dataSizeLimit; ++iend) {
							txBytes += data[iend].key.expectedSize();
							txBytes += data[iend].value.expectedSize();
						}

						// Clear the range we are about to set.
						// If start == 0 then use fileBegin for the start of the range, else data[start]
						// If iend == end then use fileEnd for the end of the range, else data[iend]
						state KeyRange trRange = KeyRangeRef((start == 0) ? fileRange.begin : data[start].key.removePrefix(removePrefix.get()).withPrefix(addPrefix.get())
														   , (iend == end) ? fileRange.end : data[iend].key.removePrefix(removePrefix.get()).withPrefix(addPrefix.get()));

						tr->clear(trRange);

						for (; i < iend; ++i) {
							tr->setOption(FDBTransactionOptions::NEXT_WRITE_NO_WRITE_CONFLICT_RANGE);
							tr->set(data[i].key.removePrefix(removePrefix.get()).withPrefix(addPrefix.get()), data[i].value);
						}

						// Add to bytes written count
						restore.bytesWritten().atomicOp(tr, txBytes, MutationRef::Type::AddValue);

						state Future<Void> checkLock = checkDatabaseLock(tr, restore.getUid());

						wait(taskBucket->keepRunning(tr, task));

						wait(checkLock);

						wait(tr->commit());

						TraceEvent("FileRestoreCommittedRange")
							.suppressFor(60)
							.detail("RestoreUID", restore.getUid())
							.detail("FileName", rangeFile.fileName)
							.detail("FileVersion", rangeFile.version)
							.detail("FileSize", rangeFile.fileSize)
							.detail("ReadOffset", readOffset)
							.detail("ReadLen", readLen)
							.detail("CommitVersion", tr->getCommittedVersion())
							.detail("BeginRange", trRange.begin)
							.detail("EndRange", trRange.end)
							.detail("StartIndex", start)
							.detail("EndIndex", i)
							.detail("DataSize", data.size())
							.detail("Bytes", txBytes)
							.detail("OriginalFileRange", originalFileRange)
							.detail("TaskInstance", THIS_ADDR);

						// Commit succeeded, so advance starting point
						start = i;

						if (start == end)
							break;
						tr->reset();
					}
					catch (Error &e) {
					if (e.code() == error_code_transaction_too_large)
						dataSizeLimit /= 2;
					else
						wait(tr->onError(e));
					}
				}
			}
			if (!originalFileRanges.empty()) {
				if (BUGGIFY && restoreRanges.get().size() == 1) {
					Params.originalFileRange().set(task, originalFileRanges[0]);
				}
				else {
					Params.originalFileRanges().set(task, originalFileRanges);
				}
			}
			return Void();
		}

		ACTOR static Future<Void> _finish(Reference<ReadYourWritesTransaction> tr, Reference<TaskBucket> taskBucket, Reference<FutureBucket> futureBucket, Reference<Task> task) {
			state RestoreConfig restore(task);
			restore.fileBlocksFinished().atomicOp(tr, 1, MutationRef::Type::AddValue);

			// Update the KV range map if originalFileRange is set
			std::vector<Future<Void>> updateMap;
			std::vector<KeyRange> ranges = Params.getOriginalFileRanges(task);
			for (auto &range : ranges) {
				Value versionEncoded = BinaryWriter::toValue(Params.inputFile().get(task).version, Unversioned());
				updateMap.push_back(krmSetRange(tr, restore.applyMutationsMapPrefix(), range, versionEncoded));
			}

			state Reference<TaskFuture> taskFuture = futureBucket->unpack(task->params[Task::reservedTaskParamKeyDone]);
			wait(taskFuture->set(tr, taskBucket) &&
					        taskBucket->finish(tr, task) && waitForAll(updateMap));

			return Void();
		}

		ACTOR static Future<Key> addTask(Reference<ReadYourWritesTransaction> tr, Reference<TaskBucket> taskBucket, Reference<Task> parentTask, RestoreFile rf, int64_t offset, int64_t len, TaskCompletionKey completionKey, Reference<TaskFuture> waitFor = Reference<TaskFuture>()) {
			Key doneKey = wait(completionKey.get(tr, taskBucket));
			state Reference<Task> task(new Task(RestoreRangeTaskFunc::name, RestoreRangeTaskFunc::version, doneKey));

			// Create a restore config from the current task and bind it to the new task.
			wait(RestoreConfig(parentTask).toTask(tr, task));
			
			Params.inputFile().set(task, rf);
			Params.readOffset().set(task, offset);
			Params.readLen().set(task, len);

			if (!waitFor) {
				return taskBucket->addTask(tr, task);
			}

			wait(waitFor->onSetAddTask(tr, taskBucket, task));
			return LiteralStringRef("OnSetAddTask");
		}

		static StringRef name;
		static const uint32_t version;
		StringRef getName() const { return name; };

		Future<Void> execute(Database cx, Reference<TaskBucket> tb, Reference<FutureBucket> fb, Reference<Task> task) { return _execute(cx, tb, fb, task); };
		Future<Void> finish(Reference<ReadYourWritesTransaction> tr, Reference<TaskBucket> tb, Reference<FutureBucket> fb, Reference<Task> task) { return _finish(tr, tb, fb, task); };
	};
	StringRef RestoreRangeTaskFunc::name = LiteralStringRef("restore_range_data");
	const uint32_t RestoreRangeTaskFunc::version = 1;
	REGISTER_TASKFUNC(RestoreRangeTaskFunc);

	struct RestoreLogDataTaskFunc : RestoreFileTaskFuncBase {
		static StringRef name;
		static const uint32_t version;
		StringRef getName() const { return name; };

		static struct : InputParams {
		} Params;

		ACTOR static Future<Void> _execute(Database cx, Reference<TaskBucket> taskBucket, Reference<FutureBucket> futureBucket, Reference<Task> task) {
			state RestoreConfig restore(task);

			state RestoreFile logFile = Params.inputFile().get(task);
			state int64_t readOffset = Params.readOffset().get(task);
			state int64_t readLen = Params.readLen().get(task);

			TraceEvent("FileRestoreLogStart")
				.suppressFor(60)
				.detail("RestoreUID", restore.getUid())
				.detail("FileName", logFile.fileName)
				.detail("FileBeginVersion", logFile.version)
				.detail("FileEndVersion", logFile.endVersion)
				.detail("FileSize", logFile.fileSize)
				.detail("ReadOffset", readOffset)
				.detail("ReadLen", readLen)
				.detail("TaskInstance", THIS_ADDR);

			state Reference<ReadYourWritesTransaction> tr( new ReadYourWritesTransaction(cx) );
			state Reference<IBackupContainer> bc;

			loop {
				try {
					tr->setOption(FDBTransactionOptions::ACCESS_SYSTEM_KEYS);
					tr->setOption(FDBTransactionOptions::LOCK_AWARE);

					Reference<IBackupContainer> _bc = wait(restore.sourceContainer().getOrThrow(tr));
					bc = _bc;

					wait(checkTaskVersion(tr->getDatabase(), task, name, version));
					wait(taskBucket->keepRunning(tr, task));

					break;
				} catch(Error &e) {
					wait(tr->onError(e));
				}
			}

			state Key mutationLogPrefix = restore.mutationLogPrefix();
			state Reference<IAsyncFile> inFile = wait(bc->readFile(logFile.fileName));
			state Standalone<VectorRef<KeyValueRef>> data = wait(decodeLogFileBlock(inFile, readOffset, readLen));

			state int start = 0;
			state int end = data.size();
			state int dataSizeLimit = BUGGIFY ? deterministicRandom()->randomInt(256 * 1024, 10e6) : CLIENT_KNOBS->RESTORE_WRITE_TX_SIZE;

			tr->reset();
			loop {
				try {
					if(start == end)
						return Void();

					tr->setOption(FDBTransactionOptions::ACCESS_SYSTEM_KEYS);
					tr->setOption(FDBTransactionOptions::LOCK_AWARE);

					state int i = start;
					state int txBytes = 0;
					for(; i < end && txBytes < dataSizeLimit; ++i) {
						Key k = data[i].key.withPrefix(mutationLogPrefix);
						ValueRef v = data[i].value;
						tr->set(k, v);
						txBytes += k.expectedSize();
						txBytes += v.expectedSize();
					}

					state Future<Void> checkLock = checkDatabaseLock(tr, restore.getUid());

					wait(taskBucket->keepRunning(tr, task));
					wait( checkLock );

					// Add to bytes written count
					restore.bytesWritten().atomicOp(tr, txBytes, MutationRef::Type::AddValue);

					wait(tr->commit());

					TraceEvent("FileRestoreCommittedLog")
						.suppressFor(60)
						.detail("RestoreUID", restore.getUid())
						.detail("FileName", logFile.fileName)
						.detail("FileBeginVersion", logFile.version)
						.detail("FileEndVersion", logFile.endVersion)
						.detail("FileSize", logFile.fileSize)
						.detail("ReadOffset", readOffset)
						.detail("ReadLen", readLen)
						.detail("CommitVersion", tr->getCommittedVersion())
						.detail("StartIndex", start)
						.detail("EndIndex", i)
						.detail("DataSize", data.size())
						.detail("Bytes", txBytes)
						.detail("TaskInstance", THIS_ADDR);

					// Commit succeeded, so advance starting point
					start = i;
					tr->reset();
				} catch(Error &e) {
					if(e.code() == error_code_transaction_too_large)
						dataSizeLimit /= 2;
					else
						wait(tr->onError(e));
				}
			}
		}

		ACTOR static Future<Void> _finish(Reference<ReadYourWritesTransaction> tr, Reference<TaskBucket> taskBucket, Reference<FutureBucket> futureBucket, Reference<Task> task) {
			RestoreConfig(task).fileBlocksFinished().atomicOp(tr, 1, MutationRef::Type::AddValue);

			state Reference<TaskFuture> taskFuture = futureBucket->unpack(task->params[Task::reservedTaskParamKeyDone]);

			// TODO:  Check to see if there is a leak in the FutureBucket since an invalid task (validation key fails) will never set its taskFuture.
			wait(taskFuture->set(tr, taskBucket) &&
					        taskBucket->finish(tr, task));

			return Void();
		}

		ACTOR static Future<Key> addTask(Reference<ReadYourWritesTransaction> tr, Reference<TaskBucket> taskBucket, Reference<Task> parentTask, RestoreFile lf, int64_t offset, int64_t len, TaskCompletionKey completionKey, Reference<TaskFuture> waitFor = Reference<TaskFuture>()) {
			Key doneKey = wait(completionKey.get(tr, taskBucket));
			state Reference<Task> task(new Task(RestoreLogDataTaskFunc::name, RestoreLogDataTaskFunc::version, doneKey));

			// Create a restore config from the current task and bind it to the new task.
			wait(RestoreConfig(parentTask).toTask(tr, task));
			Params.inputFile().set(task, lf);
			Params.readOffset().set(task, offset);
			Params.readLen().set(task, len);

			if (!waitFor) {
				return taskBucket->addTask(tr, task);
			}

			wait(waitFor->onSetAddTask(tr, taskBucket, task));
			return LiteralStringRef("OnSetAddTask");
		}

		Future<Void> execute(Database cx, Reference<TaskBucket> tb, Reference<FutureBucket> fb, Reference<Task> task) { return _execute(cx, tb, fb, task); };
		Future<Void> finish(Reference<ReadYourWritesTransaction> tr, Reference<TaskBucket> tb, Reference<FutureBucket> fb, Reference<Task> task) { return _finish(tr, tb, fb, task); };
	};
	StringRef RestoreLogDataTaskFunc::name = LiteralStringRef("restore_log_data");
	const uint32_t RestoreLogDataTaskFunc::version = 1;
	REGISTER_TASKFUNC(RestoreLogDataTaskFunc);

	struct RestoreDispatchTaskFunc : RestoreTaskFuncBase {
		static StringRef name;
		static const uint32_t version;
		StringRef getName() const { return name; };

		static struct {
			static TaskParam<Version> beginVersion() { return LiteralStringRef(__FUNCTION__); }
			static TaskParam<std::string> beginFile() { return LiteralStringRef(__FUNCTION__); }
			static TaskParam<int64_t> beginBlock() { return LiteralStringRef(__FUNCTION__); }
			static TaskParam<int64_t> batchSize() { return LiteralStringRef(__FUNCTION__); }
			static TaskParam<int64_t> remainingInBatch() { return LiteralStringRef(__FUNCTION__); }
		} Params;

		ACTOR static Future<Void> _finish(Reference<ReadYourWritesTransaction> tr, Reference<TaskBucket> taskBucket, Reference<FutureBucket> futureBucket, Reference<Task> task) {
			state RestoreConfig restore(task);

			state Version beginVersion = Params.beginVersion().get(task);
			state Reference<TaskFuture> onDone = futureBucket->unpack(task->params[Task::reservedTaskParamKeyDone]);

			state int64_t remainingInBatch = Params.remainingInBatch().get(task);
			state bool addingToExistingBatch = remainingInBatch > 0;
			state Version restoreVersion;

			wait(store(restoreVersion, restore.restoreVersion().getOrThrow(tr))
						&& checkTaskVersion(tr->getDatabase(), task, name, version));

			// If not adding to an existing batch then update the apply mutations end version so the mutations from the
			// previous batch can be applied.  Only do this once beginVersion is > 0 (it will be 0 for the initial dispatch).
			if(!addingToExistingBatch && beginVersion > 0) {
				restore.setApplyEndVersion(tr, std::min(beginVersion, restoreVersion + 1));
			}

			// The applyLag must be retrieved AFTER potentially updating the apply end version.
			state int64_t applyLag = wait(restore.getApplyVersionLag(tr));
			state int64_t batchSize = Params.batchSize().get(task);

			// If starting a new batch and the apply lag is too large then re-queue and wait
			if(!addingToExistingBatch && applyLag > (BUGGIFY ? 1 : CLIENT_KNOBS->CORE_VERSIONSPERSECOND * 300)) {
				// Wait a small amount of time and then re-add this same task.
				wait(delay(FLOW_KNOBS->PREVENT_FAST_SPIN_DELAY));
				wait(success(RestoreDispatchTaskFunc::addTask(tr, taskBucket, task, beginVersion, "", 0, batchSize, remainingInBatch)));

				TraceEvent("FileRestoreDispatch")
					.detail("RestoreUID", restore.getUid())
					.detail("BeginVersion", beginVersion)
					.detail("ApplyLag", applyLag)
					.detail("BatchSize", batchSize)
					.detail("Decision", "too_far_behind")
					.detail("TaskInstance", THIS_ADDR);

				wait(taskBucket->finish(tr, task));
				return Void();
			}

			state std::string beginFile = Params.beginFile().getOrDefault(task);
			// Get a batch of files.  We're targeting batchSize blocks being dispatched so query for batchSize files (each of which is 0 or more blocks).
			state int taskBatchSize = BUGGIFY ? 1 : CLIENT_KNOBS->RESTORE_DISPATCH_ADDTASK_SIZE;
			state RestoreConfig::FileSetT::Values files = wait(restore.fileSet().getRange(tr, {beginVersion, beginFile}, {}, taskBatchSize));

			// allPartsDone will be set once all block tasks in the current batch are finished.
			state Reference<TaskFuture> allPartsDone;

			// If adding to existing batch then join the new block tasks to the existing batch future
			if(addingToExistingBatch) {
				Key fKey = wait(restore.batchFuture().getD(tr));
				allPartsDone = Reference<TaskFuture>(new TaskFuture(futureBucket, fKey));
			}
			else {
				// Otherwise create a new future for the new batch
				allPartsDone = futureBucket->future(tr);
				restore.batchFuture().set(tr, allPartsDone->pack());
				// Set batch quota remaining to batch size
				remainingInBatch = batchSize;
			}

			// If there were no files to load then this batch is done and restore is almost done.
			if(files.size() == 0) {
				// If adding to existing batch then blocks could be in progress so create a new Dispatch task that waits for them to finish
				if(addingToExistingBatch) {
					// Setting next begin to restoreVersion + 1 so that any files in the file map at the restore version won't be dispatched again.
					wait(success(RestoreDispatchTaskFunc::addTask(tr, taskBucket, task, restoreVersion + 1, "", 0, batchSize, 0, TaskCompletionKey::noSignal(), allPartsDone)));

					TraceEvent("FileRestoreDispatch")
						.detail("RestoreUID", restore.getUid())
						.detail("BeginVersion", beginVersion)
						.detail("BeginFile", Params.beginFile().get(task))
						.detail("BeginBlock", Params.beginBlock().get(task))
						.detail("RestoreVersion", restoreVersion)
						.detail("ApplyLag", applyLag)
						.detail("Decision", "end_of_final_batch")
						.detail("TaskInstance", THIS_ADDR);
				}
				else if(beginVersion < restoreVersion) {
					// If beginVersion is less than restoreVersion then do one more dispatch task to get there
					wait(success(RestoreDispatchTaskFunc::addTask(tr, taskBucket, task, restoreVersion, "", 0, batchSize)));

					TraceEvent("FileRestoreDispatch")
						.detail("RestoreUID", restore.getUid())
						.detail("BeginVersion", beginVersion)
						.detail("BeginFile", Params.beginFile().get(task))
						.detail("BeginBlock", Params.beginBlock().get(task))
						.detail("RestoreVersion", restoreVersion)
						.detail("ApplyLag", applyLag)
						.detail("Decision", "apply_to_restore_version")
						.detail("TaskInstance", THIS_ADDR);
				}
				else if(applyLag == 0) {
					// If apply lag is 0 then we are done so create the completion task
					wait(success(RestoreCompleteTaskFunc::addTask(tr, taskBucket, task, TaskCompletionKey::noSignal())));

					TraceEvent("FileRestoreDispatch")
						.detail("RestoreUID", restore.getUid())
						.detail("BeginVersion", beginVersion)
						.detail("BeginFile", Params.beginFile().get(task))
						.detail("BeginBlock", Params.beginBlock().get(task))
						.detail("ApplyLag", applyLag)
						.detail("Decision", "restore_complete")
						.detail("TaskInstance", THIS_ADDR);
				} else {
					// Applying of mutations is not yet finished so wait a small amount of time and then re-add this same task.
					wait(delay(FLOW_KNOBS->PREVENT_FAST_SPIN_DELAY));
					wait(success(RestoreDispatchTaskFunc::addTask(tr, taskBucket, task, beginVersion, "", 0, batchSize)));

					TraceEvent("FileRestoreDispatch")
						.detail("RestoreUID", restore.getUid())
						.detail("BeginVersion", beginVersion)
						.detail("ApplyLag", applyLag)
						.detail("Decision", "apply_still_behind")
						.detail("TaskInstance", THIS_ADDR);
				}

				// If adding to existing batch then task is joined with a batch future so set done future
				// Note that this must be done after joining at least one task with the batch future in case all other blockers already finished.
				Future<Void> setDone = addingToExistingBatch ? onDone->set(tr, taskBucket) : Void();

				wait(taskBucket->finish(tr, task) && setDone);
				return Void();
			}

			// Start moving through the file list and queuing up blocks.  Only queue up to RESTORE_DISPATCH_ADDTASK_SIZE blocks per Dispatch task
			// and target batchSize total per batch but a batch must end on a complete version boundary so exceed the limit if necessary 
			// to reach the end of a version of files.
			state std::vector<Future<Key>> addTaskFutures;
			state Version endVersion = files[0].version;
			state int blocksDispatched = 0;
			state int64_t beginBlock = Params.beginBlock().getOrDefault(task);
			state int i = 0;

			for(; i < files.size(); ++i) {
				RestoreConfig::RestoreFile &f = files[i];

				// Here we are "between versions" (prior to adding the first block of the first file of a new version) so this is an opportunity
				// to end the current dispatch batch (which must end on a version boundary) if the batch size has been reached or exceeded
				if(f.version != endVersion && remainingInBatch <= 0) {
					// Next start will be at the first version after endVersion at the first file first block
					++endVersion;
					beginFile = "";
					beginBlock = 0;
					break;
				}

				// Set the starting point for the next task in case we stop inside this file
				endVersion = f.version;
				beginFile = f.fileName;

				state int64_t j = beginBlock * f.blockSize;
				// For each block of the file
				for(; j < f.fileSize; j += f.blockSize) {
					// Stop if we've reached the addtask limit
					if(blocksDispatched == taskBatchSize)
						break;

					if(f.isRange) {
						addTaskFutures.push_back(RestoreRangeTaskFunc::addTask(tr, taskBucket, task,
							f, j, std::min<int64_t>(f.blockSize, f.fileSize - j),
							TaskCompletionKey::joinWith(allPartsDone)));
					}
					else {
						addTaskFutures.push_back(RestoreLogDataTaskFunc::addTask(tr, taskBucket, task,
							f, j, std::min<int64_t>(f.blockSize, f.fileSize - j),
							TaskCompletionKey::joinWith(allPartsDone)));
					}

					// Increment beginBlock for the file and total blocks dispatched for this task
					++beginBlock;
					++blocksDispatched;
					--remainingInBatch;
				}
				
				// Stop if we've reached the addtask limit
				if(blocksDispatched == taskBatchSize)
					break;

				// We just completed an entire file so the next task should start at the file after this one within endVersion (or later) 
				// if this iteration ends up being the last for this task
				beginFile = beginFile + '\x00';
				beginBlock = 0;

				TraceEvent("FileRestoreDispatchedFile")
					.suppressFor(60)
					.detail("RestoreUID", restore.getUid())
					.detail("FileName", f.fileName)
					.detail("TaskInstance", THIS_ADDR);
			}

			// If no blocks were dispatched then the next dispatch task should run now and be joined with the allPartsDone future
			if(blocksDispatched == 0) {
				std::string decision;

				// If no files were dispatched either then the batch size wasn't large enough to catch all of the files at the next lowest non-dispatched
				// version, so increase the batch size.
				if(i == 0) {
					batchSize *= 2;
					decision = "increased_batch_size";
				}
				else
					decision = "all_files_were_empty";

				TraceEvent("FileRestoreDispatch")
					.detail("RestoreUID", restore.getUid())
					.detail("BeginVersion", beginVersion)
					.detail("BeginFile", Params.beginFile().get(task))
					.detail("BeginBlock", Params.beginBlock().get(task))
					.detail("EndVersion", endVersion)
					.detail("ApplyLag", applyLag)
					.detail("BatchSize", batchSize)
					.detail("Decision", decision)
					.detail("TaskInstance", THIS_ADDR)
					.detail("RemainingInBatch", remainingInBatch);

				wait(success(RestoreDispatchTaskFunc::addTask(tr, taskBucket, task, endVersion, beginFile, beginBlock, batchSize, remainingInBatch, TaskCompletionKey::joinWith((allPartsDone)))));
				
				// If adding to existing batch then task is joined with a batch future so set done future.
				// Note that this must be done after joining at least one task with the batch future in case all other blockers already finished.
				Future<Void> setDone = addingToExistingBatch ? onDone->set(tr, taskBucket) : Void();

				wait(setDone && taskBucket->finish(tr, task));

				return Void();
			}

			// Increment the number of blocks dispatched in the restore config
			restore.filesBlocksDispatched().atomicOp(tr, blocksDispatched, MutationRef::Type::AddValue);

			// If beginFile is not empty then we had to stop in the middle of a version (possibly within a file) so we cannot end 
			// the batch here because we do not know if we got all of the files and blocks from the last version queued, so
			// make sure remainingInBatch is at least 1.
			if(!beginFile.empty())
				remainingInBatch = std::max<int64_t>(1, remainingInBatch);

			// If more blocks need to be dispatched in this batch then add a follow-on task that is part of the allPartsDone group which will won't wait
			// to run and will add more block tasks.
			if(remainingInBatch > 0)
				addTaskFutures.push_back(RestoreDispatchTaskFunc::addTask(tr, taskBucket, task, endVersion, beginFile, beginBlock, batchSize, remainingInBatch, TaskCompletionKey::joinWith(allPartsDone)));
			else // Otherwise, add a follow-on task to continue after all previously dispatched blocks are done
				addTaskFutures.push_back(RestoreDispatchTaskFunc::addTask(tr, taskBucket, task, endVersion, beginFile, beginBlock, batchSize, 0, TaskCompletionKey::noSignal(), allPartsDone));

			wait(waitForAll(addTaskFutures));

			// If adding to existing batch then task is joined with a batch future so set done future.
			Future<Void> setDone = addingToExistingBatch ? onDone->set(tr, taskBucket) : Void();

			wait(setDone && taskBucket->finish(tr, task));

			TraceEvent("FileRestoreDispatch")
				.detail("RestoreUID", restore.getUid())
				.detail("BeginVersion", beginVersion)
				.detail("BeginFile", Params.beginFile().get(task))
				.detail("BeginBlock", Params.beginBlock().get(task))
				.detail("EndVersion", endVersion)
				.detail("ApplyLag", applyLag)
				.detail("BatchSize", batchSize)
				.detail("Decision", "dispatched_files")
				.detail("FilesDispatched", i)
				.detail("BlocksDispatched", blocksDispatched)
				.detail("TaskInstance", THIS_ADDR)
				.detail("RemainingInBatch", remainingInBatch);

			return Void();
		}

		ACTOR static Future<Key> addTask(Reference<ReadYourWritesTransaction> tr, Reference<TaskBucket> taskBucket, Reference<Task> parentTask, Version beginVersion, std::string beginFile, int64_t beginBlock, int64_t batchSize, int64_t remainingInBatch = 0, TaskCompletionKey completionKey = TaskCompletionKey::noSignal(), Reference<TaskFuture> waitFor = Reference<TaskFuture>()) {
			Key doneKey = wait(completionKey.get(tr, taskBucket));

			// Use high priority for dispatch tasks that have to queue more blocks for the current batch
			unsigned int priority = (remainingInBatch > 0) ? 1 : 0;
			state Reference<Task> task(new Task(RestoreDispatchTaskFunc::name, RestoreDispatchTaskFunc::version, doneKey, priority));

			// Create a config from the parent task and bind it to the new task
			wait(RestoreConfig(parentTask).toTask(tr, task));
			Params.beginVersion().set(task, beginVersion);
			Params.batchSize().set(task, batchSize);
			Params.remainingInBatch().set(task, remainingInBatch);
			Params.beginBlock().set(task, beginBlock);
			Params.beginFile().set(task, beginFile);

			if (!waitFor) {
				return taskBucket->addTask(tr, task);
			}

			wait(waitFor->onSetAddTask(tr, taskBucket, task));
			return LiteralStringRef("OnSetAddTask");
		}

		Future<Void> execute(Database cx, Reference<TaskBucket> tb, Reference<FutureBucket> fb, Reference<Task> task) { return Void(); };
		Future<Void> finish(Reference<ReadYourWritesTransaction> tr, Reference<TaskBucket> tb, Reference<FutureBucket> fb, Reference<Task> task) { return _finish(tr, tb, fb, task); };
	};
	StringRef RestoreDispatchTaskFunc::name = LiteralStringRef("restore_dispatch");
	const uint32_t RestoreDispatchTaskFunc::version = 1;
	REGISTER_TASKFUNC(RestoreDispatchTaskFunc);

	ACTOR Future<std::string> restoreStatus(Reference<ReadYourWritesTransaction> tr, Key tagName) {
		tr->setOption(FDBTransactionOptions::PRIORITY_SYSTEM_IMMEDIATE);
		tr->setOption(FDBTransactionOptions::ACCESS_SYSTEM_KEYS);
		tr->setOption(FDBTransactionOptions::LOCK_AWARE);

		state std::vector<KeyBackedTag> tags;
		if(tagName.size() == 0) {
			std::vector<KeyBackedTag> t = wait(getAllRestoreTags(tr));
			tags = t;
		}
		else
			tags.push_back(makeRestoreTag(tagName.toString()));

		state std::string result;
		state int i = 0;

		for(; i < tags.size(); ++i) {
			UidAndAbortedFlagT u = wait(tags[i].getD(tr));
			std::string s = wait(RestoreConfig(u.first).getFullStatus(tr));
			result.append(s);
			result.append("\n\n");
		}

		return result;
	}

	ACTOR Future<ERestoreState> abortRestore(Reference<ReadYourWritesTransaction> tr, Key tagName) {
		tr->setOption(FDBTransactionOptions::ACCESS_SYSTEM_KEYS);
		tr->setOption(FDBTransactionOptions::LOCK_AWARE);
		tr->setOption(FDBTransactionOptions::COMMIT_ON_FIRST_PROXY);

		state KeyBackedTag tag = makeRestoreTag(tagName.toString());
		state Optional<UidAndAbortedFlagT> current = wait(tag.get(tr));
		if(!current.present())
			return ERestoreState::UNITIALIZED;

		state RestoreConfig restore(current.get().first);

		state ERestoreState status = wait(restore.stateEnum().getD(tr));
		state bool runnable = wait(restore.isRunnable(tr));

		if (!runnable)
			return status;

		restore.stateEnum().set(tr, ERestoreState::ABORTED);

		// Clear all of the ApplyMutations stuff
		restore.clearApplyMutationsKeys(tr);

		// Cancel the backup tasks on this tag
		wait(tag.cancel(tr));
		wait(unlockDatabase(tr, current.get().first));
		return ERestoreState::ABORTED;
	}

	ACTOR Future<ERestoreState> abortRestore(Database cx, Key tagName) {
		state Reference<ReadYourWritesTransaction> tr = Reference<ReadYourWritesTransaction>( new ReadYourWritesTransaction(cx) );

		loop {
			try {
				ERestoreState estate = wait( abortRestore(tr, tagName) );
				if(estate != ERestoreState::ABORTED) {
					return estate;
				}
				wait(tr->commit());
				break;
			} catch( Error &e ) {
				wait( tr->onError(e) );
			}
		}
		
		tr = Reference<ReadYourWritesTransaction>( new ReadYourWritesTransaction(cx) );

		//Commit a dummy transaction before returning success, to ensure the mutation applier has stopped submitting mutations
		loop {
			try {
				tr->setOption(FDBTransactionOptions::ACCESS_SYSTEM_KEYS);
				tr->setOption(FDBTransactionOptions::LOCK_AWARE);
				tr->setOption(FDBTransactionOptions::COMMIT_ON_FIRST_PROXY);
				tr->addReadConflictRange(singleKeyRange(KeyRef()));
				tr->addWriteConflictRange(singleKeyRange(KeyRef()));
				wait(tr->commit());
				return ERestoreState::ABORTED;
			} catch( Error &e ) {
				wait( tr->onError(e) );
			}
		}
	}

	struct StartFullRestoreTaskFunc : RestoreTaskFuncBase {
		static StringRef name;
		static const uint32_t version;

		static struct {
			static TaskParam<Version> firstVersion() { return LiteralStringRef(__FUNCTION__); }
		} Params;

		ACTOR static Future<Void> _execute(Database cx, Reference<TaskBucket> taskBucket, Reference<FutureBucket> futureBucket, Reference<Task> task) {
			state Reference<ReadYourWritesTransaction> tr(new ReadYourWritesTransaction(cx));
			state RestoreConfig restore(task);
			state Version restoreVersion;
			state Reference<IBackupContainer> bc;

			loop {
				try {
					tr->setOption(FDBTransactionOptions::ACCESS_SYSTEM_KEYS);
					tr->setOption(FDBTransactionOptions::LOCK_AWARE);

					wait(checkTaskVersion(tr->getDatabase(), task, name, version));
					Version _restoreVersion = wait(restore.restoreVersion().getOrThrow(tr));
					restoreVersion = _restoreVersion;
					wait(taskBucket->keepRunning(tr, task));

					ERestoreState oldState = wait(restore.stateEnum().getD(tr));
					if(oldState != ERestoreState::QUEUED && oldState != ERestoreState::STARTING) {
						wait(restore.logError(cx, restore_error(), format("StartFullRestore: Encountered unexpected state(%d)", oldState), THIS));
						return Void();
					}
					restore.stateEnum().set(tr, ERestoreState::STARTING);
					restore.fileSet().clear(tr);
					restore.fileBlockCount().clear(tr);
					restore.fileCount().clear(tr);
					Reference<IBackupContainer> _bc = wait(restore.sourceContainer().getOrThrow(tr));
					bc = _bc;

					wait(tr->commit());
					break;
				} catch(Error &e) {
					wait(tr->onError(e));
				}
			}

			tr->reset();
			loop {
				try {
					tr->setOption(FDBTransactionOptions::ACCESS_SYSTEM_KEYS);
					tr->setOption(FDBTransactionOptions::LOCK_AWARE);
					Version destVersion = wait(tr->getReadVersion());
					TraceEvent("FileRestoreVersionUpgrade").detail("RestoreVersion", restoreVersion).detail("Dest", destVersion);
					if (destVersion <= restoreVersion) {
						TEST(true);  // Forcing restored cluster to higher version
						tr->set(minRequiredCommitVersionKey, BinaryWriter::toValue(restoreVersion+1, Unversioned()));
						wait(tr->commit());
					} else {
						break;
					}
				} catch( Error &e ) {
					wait(tr->onError(e));
				}
			}

			Optional<RestorableFileSet> restorable = wait(bc->getRestoreSet(restoreVersion));

			if(!restorable.present())
				throw restore_missing_data();

			// First version for which log data should be applied
			Params.firstVersion().set(task, restorable.get().snapshot.beginVersion);

			// Convert the two lists in restorable (logs and ranges) to a single list of RestoreFiles.
			// Order does not matter, they will be put in order when written to the restoreFileMap below.
			state std::vector<RestoreConfig::RestoreFile> files;

			for(const RangeFile &f : restorable.get().ranges) {
				files.push_back({f.version, f.fileName, true, f.blockSize, f.fileSize});
			}
			for(const LogFile &f : restorable.get().logs) {
				files.push_back({f.beginVersion, f.fileName, false, f.blockSize, f.fileSize, f.endVersion});
			}

			state std::vector<RestoreConfig::RestoreFile>::iterator start = files.begin();
			state std::vector<RestoreConfig::RestoreFile>::iterator end = files.end();

			tr->reset();
			while(start != end) {
				try {
					tr->setOption(FDBTransactionOptions::ACCESS_SYSTEM_KEYS);
					tr->setOption(FDBTransactionOptions::LOCK_AWARE);

					wait(taskBucket->keepRunning(tr, task));

					state std::vector<RestoreConfig::RestoreFile>::iterator i = start;

					state int txBytes = 0;
					state int nFileBlocks = 0;
					state int nFiles = 0;
					auto fileSet = restore.fileSet();
					for(; i != end && txBytes < 1e6; ++i) {
						txBytes += fileSet.insert(tr, *i);
						nFileBlocks += (i->fileSize + i->blockSize - 1) / i->blockSize;
						++nFiles;
					}

					restore.fileCount().atomicOp(tr, nFiles, MutationRef::Type::AddValue);
					restore.fileBlockCount().atomicOp(tr, nFileBlocks, MutationRef::Type::AddValue);

					wait(tr->commit());

					TraceEvent("FileRestoreLoadedFiles")
						.detail("RestoreUID", restore.getUid())
						.detail("FileCount", nFiles)
						.detail("FileBlockCount", nFileBlocks)
						.detail("TransactionBytes", txBytes)
						.detail("TaskInstance", THIS_ADDR);

					start = i;
					tr->reset();
				} catch(Error &e) {
					wait(tr->onError(e));
				}
			}

			return Void();
		}

		ACTOR static Future<Void> _finish(Reference<ReadYourWritesTransaction> tr, Reference<TaskBucket> taskBucket, Reference<FutureBucket> futureBucket, Reference<Task> task) {
			state RestoreConfig restore(task);

			state Version firstVersion = Params.firstVersion().getOrDefault(task, invalidVersion);
			if(firstVersion == invalidVersion) {
				wait(restore.logError(tr->getDatabase(), restore_missing_data(), "StartFullRestore: The backup had no data.", THIS));
				std::string tag = wait(restore.tag().getD(tr));
				wait(success(abortRestore(tr, StringRef(tag))));
				return Void();
			}

			restore.stateEnum().set(tr, ERestoreState::RUNNING);

			// Set applyMutation versions
			restore.setApplyBeginVersion(tr, firstVersion);
			restore.setApplyEndVersion(tr, firstVersion);

			// Apply range data and log data in order
			wait(success(RestoreDispatchTaskFunc::addTask(tr, taskBucket, task, 0, "", 0, CLIENT_KNOBS->RESTORE_DISPATCH_BATCH_SIZE)));

			wait(taskBucket->finish(tr, task));
			return Void();
		}

		ACTOR static Future<Key> addTask(Reference<ReadYourWritesTransaction> tr, Reference<TaskBucket> taskBucket, UID uid, TaskCompletionKey completionKey, Reference<TaskFuture> waitFor = Reference<TaskFuture>())
		{
			tr->setOption(FDBTransactionOptions::ACCESS_SYSTEM_KEYS);
			tr->setOption(FDBTransactionOptions::LOCK_AWARE);

			Key doneKey = wait(completionKey.get(tr, taskBucket));
			state Reference<Task> task(new Task(StartFullRestoreTaskFunc::name, StartFullRestoreTaskFunc::version, doneKey));

			state RestoreConfig restore(uid);
			// Bind the restore config to the new task
			wait(restore.toTask(tr, task));

			if (!waitFor) {
				return taskBucket->addTask(tr, task);
			}

			wait(waitFor->onSetAddTask(tr, taskBucket, task));
			return LiteralStringRef("OnSetAddTask");
		}

		StringRef getName() const { return name; };

		Future<Void> execute(Database cx, Reference<TaskBucket> tb, Reference<FutureBucket> fb, Reference<Task> task) { return _execute(cx, tb, fb, task); };
		Future<Void> finish(Reference<ReadYourWritesTransaction> tr, Reference<TaskBucket> tb, Reference<FutureBucket> fb, Reference<Task> task) { return _finish(tr, tb, fb, task); };
	};
	StringRef StartFullRestoreTaskFunc::name = LiteralStringRef("restore_start");
	const uint32_t StartFullRestoreTaskFunc::version = 1;
	REGISTER_TASKFUNC(StartFullRestoreTaskFunc);
}

struct LogInfo : public ReferenceCounted<LogInfo> {
	std::string fileName;
	Reference<IAsyncFile> logFile;
	Version beginVersion;
	Version endVersion;
	int64_t offset;

	LogInfo() : offset(0) {};
};

class FileBackupAgentImpl {
public:
	static const int MAX_RESTORABLE_FILE_METASECTION_BYTES = 1024 * 8;

	// This method will return the final status of the backup at tag, and return the URL that was used on the tag
	// when that status value was read.
	ACTOR static Future<int> waitBackup(FileBackupAgent* backupAgent, Database cx, std::string tagName, bool stopWhenDone, Reference<IBackupContainer> *pContainer = nullptr, UID *pUID = nullptr) {
		state std::string backTrace;
		state KeyBackedTag tag = makeBackupTag(tagName);

		loop {
			state Reference<ReadYourWritesTransaction> tr(new ReadYourWritesTransaction(cx));
			tr->setOption(FDBTransactionOptions::ACCESS_SYSTEM_KEYS);
			tr->setOption(FDBTransactionOptions::LOCK_AWARE);

			try {
				state Optional<UidAndAbortedFlagT> oldUidAndAborted = wait(tag.get(tr));
				if (!oldUidAndAborted.present()) {
					return EBackupState::STATE_NEVERRAN;
				}

				state BackupConfig config(oldUidAndAborted.get().first);
				state EBackupState status = wait(config.stateEnum().getD(tr, false, EBackupState::STATE_NEVERRAN));

				// Break, if one of the following is true
				//  - no longer runnable
				//  - in differential mode (restorable) and stopWhenDone is not enabled
				if( !FileBackupAgent::isRunnable(status) || ((!stopWhenDone) && (BackupAgentBase::STATE_RUNNING_DIFFERENTIAL == status) )) {

					if(pContainer != nullptr) {
						Reference<IBackupContainer> c = wait(config.backupContainer().getOrThrow(tr, false, backup_invalid_info()));
						*pContainer = c;
					}

					if(pUID != nullptr) {
						*pUID = oldUidAndAborted.get().first;
					}

					return status;
				}

				state Future<Void> watchFuture = tr->watch( config.stateEnum().key );
				wait( tr->commit() );
				wait( watchFuture );
			}
			catch (Error &e) {
				wait(tr->onError(e));
			}
		}
	}

	ACTOR static Future<Void> submitBackup(FileBackupAgent* backupAgent, Reference<ReadYourWritesTransaction> tr, Key outContainer, int snapshotIntervalSeconds, std::string tagName, Standalone<VectorRef<KeyRangeRef>> backupRanges, bool stopWhenDone) {
		tr->setOption(FDBTransactionOptions::ACCESS_SYSTEM_KEYS);
		tr->setOption(FDBTransactionOptions::LOCK_AWARE);

		TraceEvent(SevInfo, "FBA_SubmitBackup")
				.detail("TagName", tagName.c_str())
				.detail("StopWhenDone", stopWhenDone)
				.detail("OutContainer", outContainer.toString());

		state KeyBackedTag tag = makeBackupTag(tagName);
		Optional<UidAndAbortedFlagT> uidAndAbortedFlag = wait(tag.get(tr));
		if (uidAndAbortedFlag.present()) {
			state BackupConfig prevConfig(uidAndAbortedFlag.get().first);
			state EBackupState prevBackupStatus = wait(prevConfig.stateEnum().getD(tr, false, EBackupState::STATE_NEVERRAN));
			if (FileBackupAgent::isRunnable(prevBackupStatus)) {
				throw backup_duplicate();
			}

			// Now is time to clear prev backup config space. We have no more use for it.
			prevConfig.clear(tr);
		}

		state BackupConfig config(deterministicRandom()->randomUniqueID());
		state UID uid = config.getUid();

		// This check will ensure that current backupUid is later than the last backup Uid
		state Standalone<StringRef> nowStr = BackupAgentBase::getCurrentTime();
		state std::string backupContainer = outContainer.toString();

		// To be consistent with directory handling behavior since FDB backup was first released, if the container string
		// describes a local directory then "/backup-<timestamp>" will be added to it.
		if(backupContainer.find("file://") == 0) {
			backupContainer = joinPath(backupContainer, std::string("backup-") + nowStr.toString());
		}

		state Reference<IBackupContainer> bc = IBackupContainer::openContainer(backupContainer);
		try {
			wait(timeoutError(bc->create(), 30));
		} catch(Error &e) {
			if(e.code() == error_code_actor_cancelled)
				throw;
			fprintf(stderr, "ERROR: Could not create backup container: %s\n", e.what());
			throw backup_error();
		}

		Optional<Value> lastBackupTimestamp = wait(backupAgent->lastBackupTimestamp().get(tr));

		if ((lastBackupTimestamp.present()) && (lastBackupTimestamp.get() >= nowStr)) {
			fprintf(stderr, "ERROR: The last backup `%s' happened in the future.\n", printable(lastBackupTimestamp.get()).c_str());
			throw backup_error();
		}

		KeyRangeMap<int> backupRangeSet;
		for (auto& backupRange : backupRanges) {
			backupRangeSet.insert(backupRange, 1);
		}

		backupRangeSet.coalesce(allKeys);
		state std::vector<KeyRange> normalizedRanges;

		for (auto& backupRange : backupRangeSet.ranges()) {
			if (backupRange.value()) {
				normalizedRanges.push_back(KeyRange(KeyRangeRef(backupRange.range().begin, backupRange.range().end)));
			}
		}

		config.clear(tr);

		state Key destUidValue(BinaryWriter::toValue(uid, Unversioned()));
		if (normalizedRanges.size() == 1) {
			Standalone<RangeResultRef> existingDestUidValues = wait(tr->getRange(KeyRangeRef(destUidLookupPrefix, strinc(destUidLookupPrefix)), CLIENT_KNOBS->TOO_MANY));
			bool found = false;
			for(auto it : existingDestUidValues) {
				if( BinaryReader::fromStringRef<KeyRange>(it.key.removePrefix(destUidLookupPrefix), IncludeVersion()) == normalizedRanges[0] ) {
					destUidValue = it.value;
					found = true;
					break;
				}
			}
			if( !found ) {
				destUidValue = BinaryWriter::toValue(deterministicRandom()->randomUniqueID(), Unversioned());
				tr->set(BinaryWriter::toValue(normalizedRanges[0], IncludeVersion(ProtocolVersion::withSharedMutations())).withPrefix(destUidLookupPrefix), destUidValue);
			}
		}

		tr->set(config.getUidAsKey().withPrefix(destUidValue).withPrefix(backupLatestVersionsPrefix), BinaryWriter::toValue<Version>(tr->getReadVersion().get(), Unversioned()));
		config.destUidValue().set(tr, destUidValue);

		// Point the tag to this new uid
		tag.set(tr, {uid, false});

		backupAgent->lastBackupTimestamp().set(tr, nowStr);

		// Set the backup keys
		config.tag().set(tr, tagName);
		config.stateEnum().set(tr, EBackupState::STATE_SUBMITTED);
		config.backupContainer().set(tr, bc);
		config.stopWhenDone().set(tr, stopWhenDone);
		config.backupRanges().set(tr, normalizedRanges);
		config.snapshotIntervalSeconds().set(tr, snapshotIntervalSeconds);

		Key taskKey = wait(fileBackup::StartFullBackupTaskFunc::addTask(tr, backupAgent->taskBucket, uid, TaskCompletionKey::noSignal()));

		return Void();
	}

	ACTOR static Future<Void> submitRestore(FileBackupAgent* backupAgent, Reference<ReadYourWritesTransaction> tr, Key tagName, Key backupURL, Standalone<VectorRef<KeyRangeRef>> ranges, Version restoreVersion, Key addPrefix, Key removePrefix, bool lockDB, UID uid) {
		KeyRangeMap<int> restoreRangeSet;
		for (auto& range : ranges) {
			restoreRangeSet.insert(range, 1);
		}
		restoreRangeSet.coalesce(allKeys);
		state std::vector<KeyRange> restoreRanges;
		for (auto& restoreRange : restoreRangeSet.ranges()) {
			if (restoreRange.value()) {
				restoreRanges.push_back(KeyRange(KeyRangeRef(restoreRange.range().begin, restoreRange.range().end)));
			}
		}
		for (auto &restoreRange : restoreRanges)
			ASSERT(restoreRange.contains(removePrefix) || removePrefix.size() == 0);

		tr->setOption(FDBTransactionOptions::ACCESS_SYSTEM_KEYS);
		tr->setOption(FDBTransactionOptions::LOCK_AWARE);

		// Get old restore config for this tag
		state KeyBackedTag tag = makeRestoreTag(tagName.toString());
		state Optional<UidAndAbortedFlagT> oldUidAndAborted = wait(tag.get(tr));
		if(oldUidAndAborted.present()) {
			if (oldUidAndAborted.get().first == uid) {
				if (oldUidAndAborted.get().second) {
					throw restore_duplicate_uid();
				}
				else {
					return Void();
				}
			}

			state RestoreConfig oldRestore(oldUidAndAborted.get().first);

			// Make sure old restore for this tag is not runnable
			bool runnable = wait(oldRestore.isRunnable(tr));

			if (runnable) {
				throw restore_duplicate_tag();
			}

			// Clear the old restore config
			oldRestore.clear(tr);
		}

		state int index;
		for (index = 0; index < restoreRanges.size(); index++) {
			KeyRange restoreIntoRange = KeyRangeRef(restoreRanges[index].begin, restoreRanges[index].end).removePrefix(removePrefix).withPrefix(addPrefix);
			Standalone<RangeResultRef> existingRows = wait(tr->getRange(restoreIntoRange, 1));
			if (existingRows.size() > 0) {
				throw restore_destination_not_empty();
			}
		}
		// Make new restore config
		state RestoreConfig restore(uid);

		// Point the tag to the new uid
		tag.set(tr, {uid, false});

		Reference<IBackupContainer> bc = IBackupContainer::openContainer(backupURL.toString());

		// Configure the new restore
		restore.tag().set(tr, tagName.toString());
		restore.sourceContainer().set(tr, bc);
		restore.stateEnum().set(tr, ERestoreState::QUEUED);
		restore.restoreVersion().set(tr, restoreVersion);
		if (BUGGIFY && restoreRanges.size() == 1) {
			restore.restoreRange().set(tr, restoreRanges[0]);
		}
		else {
			restore.restoreRanges().set(tr, restoreRanges);
		}
		// this also sets restore.add/removePrefix.
		restore.initApplyMutations(tr, addPrefix, removePrefix);

		Key taskKey = wait(fileBackup::StartFullRestoreTaskFunc::addTask(tr, backupAgent->taskBucket, uid, TaskCompletionKey::noSignal()));

		if (lockDB)
			wait(lockDatabase(tr, uid));
		else
			wait(checkDatabaseLock(tr, uid));

		return Void();
	}

	// This method will return the final status of the backup
	ACTOR static Future<ERestoreState> waitRestore(Database cx, Key tagName, bool verbose) {
		state ERestoreState status;
		loop {
			state Reference<ReadYourWritesTransaction> tr(new ReadYourWritesTransaction(cx));
			try {
				tr->setOption(FDBTransactionOptions::PRIORITY_SYSTEM_IMMEDIATE);
				tr->setOption(FDBTransactionOptions::ACCESS_SYSTEM_KEYS);
				tr->setOption(FDBTransactionOptions::LOCK_AWARE);

				state KeyBackedTag tag = makeRestoreTag(tagName.toString());
				Optional<UidAndAbortedFlagT> current = wait(tag.get(tr));
				if(!current.present()) {
					if(verbose)
						printf("waitRestore: Tag: %s  State: %s\n", tagName.toString().c_str(),
						       FileBackupAgent::restoreStateText(ERestoreState::UNITIALIZED).toString().c_str());
					return ERestoreState::UNITIALIZED;
				}

				state RestoreConfig restore(current.get().first);

				if(verbose) {
					state std::string details = wait(restore.getProgress(tr));
					printf("%s\n", details.c_str());
				}

				ERestoreState status_ = wait(restore.stateEnum().getD(tr));
				status = status_;
				state bool runnable = wait(restore.isRunnable(tr));

				// State won't change from here
				if (!runnable)
					break;

				// Wait for a change
				state Future<Void> watchFuture = tr->watch(restore.stateEnum().key);
				wait(tr->commit());
				if(verbose)
					wait(watchFuture || delay(1));
				else
					wait(watchFuture);
			}
			catch (Error &e) {
				wait(tr->onError(e));
			}
		}

		return status;
	}

	ACTOR static Future<Void> discontinueBackup(FileBackupAgent* backupAgent, Reference<ReadYourWritesTransaction> tr, Key tagName) {
		tr->setOption(FDBTransactionOptions::ACCESS_SYSTEM_KEYS);
		tr->setOption(FDBTransactionOptions::LOCK_AWARE);

		state KeyBackedTag tag = makeBackupTag(tagName.toString());
		state UidAndAbortedFlagT current = wait(tag.getOrThrow(tr, false, backup_unneeded()));
		state BackupConfig config(current.first);
		state EBackupState status = wait(config.stateEnum().getD(tr, false, EBackupState::STATE_NEVERRAN));

		if (!FileBackupAgent::isRunnable(status)) {
			throw backup_unneeded();
		}

		// If the backup is already restorable then 'mostly' abort it - cancel all tasks via the tag 
		// and clear the mutation logging config and data - but set its state as COMPLETED instead of ABORTED.
		state Optional<Version> latestRestorableVersion = wait(config.getLatestRestorableVersion(tr));

		TraceEvent(SevInfo, "FBA_DiscontinueBackup")
				.detail("AlreadyRestorable", latestRestorableVersion.present() ? "Yes" : "No")
				.detail("TagName", tag.tagName.c_str())
				.detail("Status", BackupAgentBase::getStateText(status));

		if(latestRestorableVersion.present()) {
			// Cancel all backup tasks through tag
			wait(tag.cancel(tr));

			tr->setOption(FDBTransactionOptions::COMMIT_ON_FIRST_PROXY);

			state Key destUidValue = wait(config.destUidValue().getOrThrow(tr));
			wait(success(tr->getReadVersion()));
			wait( eraseLogData(tr, config.getUidAsKey(), destUidValue) );

			config.stateEnum().set(tr, EBackupState::STATE_COMPLETED);

			return Void();
		}

		state bool stopWhenDone = wait(config.stopWhenDone().getOrThrow(tr));

		if (stopWhenDone) {
			throw backup_duplicate();
		}

		config.stopWhenDone().set(tr, true);

		return Void();
	}

	ACTOR static Future<Void> abortBackup(FileBackupAgent* backupAgent, Reference<ReadYourWritesTransaction> tr, std::string tagName) {
		tr->setOption(FDBTransactionOptions::ACCESS_SYSTEM_KEYS);
		tr->setOption(FDBTransactionOptions::LOCK_AWARE);

		state KeyBackedTag tag = makeBackupTag(tagName);
		state UidAndAbortedFlagT current = wait(tag.getOrThrow(tr, false, backup_unneeded()));

		state BackupConfig config(current.first);
		state Key destUidValue = wait(config.destUidValue().getOrThrow(tr));
		EBackupState status = wait(config.stateEnum().getD(tr, false, EBackupState::STATE_NEVERRAN));

		if (!backupAgent->isRunnable((BackupAgentBase::enumState)status)) {
			throw backup_unneeded();
		}

		TraceEvent(SevInfo, "FBA_AbortBackup")
				.detail("TagName", tagName.c_str())
				.detail("Status", BackupAgentBase::getStateText(status));

		// Cancel backup task through tag
		wait(tag.cancel(tr));
		
		wait(eraseLogData(tr, config.getUidAsKey(), destUidValue));

		config.stateEnum().set(tr, EBackupState::STATE_ABORTED);

		return Void();
	}

	struct TimestampedVersion {
		Optional<Version> version;
		Optional<int64_t> epochs;

		bool present() const {
			return version.present();
		}

		JsonBuilderObject toJSON() const {
			JsonBuilderObject doc;
			if(version.present()) {
				doc.setKey("Version", version.get());
				if(epochs.present()) {
					doc.setKey("EpochSeconds", epochs.get());
					doc.setKey("Timestamp", timeStampToString(epochs));
				}
			}
			return doc;
		}
	};

	// Helper actor for generating status
	// If f is present, lookup epochs using timekeeper and tr, return TimestampedVersion
	ACTOR static Future<TimestampedVersion> getTimestampedVersion(Reference<ReadYourWritesTransaction> tr, Future<Optional<Version>> f) {
		state TimestampedVersion tv;
		wait(store(tv.version, f));
		if(tv.version.present()) {
			wait(store(tv.epochs, timeKeeperEpochsFromVersion(tv.version.get(), tr)));
		}
		return tv;
	}

	ACTOR static Future<std::string> getStatusJSON(FileBackupAgent* backupAgent, Database cx, std::string tagName) {
		state Reference<ReadYourWritesTransaction> tr(new ReadYourWritesTransaction(cx));

		loop {
			try {
				state JsonBuilderObject doc;
				doc.setKey("SchemaVersion", "1.0.0");

				tr->setOption(FDBTransactionOptions::ACCESS_SYSTEM_KEYS);
				tr->setOption(FDBTransactionOptions::LOCK_AWARE);

				state KeyBackedTag tag = makeBackupTag(tagName);
				state Optional<UidAndAbortedFlagT> uidAndAbortedFlag;
				state Optional<Value> paused;
				state Version recentReadVersion;

				wait( store(paused, tr->get(backupAgent->taskBucket->getPauseKey())) && store(uidAndAbortedFlag, tag.get(tr)) && store(recentReadVersion, tr->getReadVersion()) );

				doc.setKey("BackupAgentsPaused", paused.present());
				doc.setKey("Tag", tag.tagName);

				if(uidAndAbortedFlag.present()) {
					doc.setKey("UID", uidAndAbortedFlag.get().first.toString());

					state BackupConfig config(uidAndAbortedFlag.get().first);

					state EBackupState backupState = wait(config.stateEnum().getD(tr, false, EBackupState::STATE_NEVERRAN));
					JsonBuilderObject statusDoc;
					statusDoc.setKey("Name", BackupAgentBase::getStateName(backupState));
					statusDoc.setKey("Description", BackupAgentBase::getStateText(backupState));
					statusDoc.setKey("Completed", backupState == BackupAgentBase::STATE_COMPLETED);
					statusDoc.setKey("Running", BackupAgentBase::isRunnable(backupState));
					doc.setKey("Status", statusDoc);

					state Future<Void> done = Void();

					if(backupState != BackupAgentBase::STATE_NEVERRAN) {
						state Reference<IBackupContainer> bc;
						state TimestampedVersion latestRestorable;

						wait( store(latestRestorable, getTimestampedVersion(tr, config.getLatestRestorableVersion(tr)))
							&& store(bc, config.backupContainer().getOrThrow(tr))
						);

						doc.setKey("Restorable", latestRestorable.present());

						if(latestRestorable.present()) {
							JsonBuilderObject o = latestRestorable.toJSON();
							if(backupState != BackupAgentBase::STATE_COMPLETED) {
								o.setKey("LagSeconds", (recentReadVersion - latestRestorable.version.get()) / CLIENT_KNOBS->CORE_VERSIONSPERSECOND);
							}
							doc.setKey("LatestRestorablePoint", o);
						}
						doc.setKey("DestinationURL", bc->getURL());
					}

					if(backupState == BackupAgentBase::STATE_RUNNING_DIFFERENTIAL || backupState == BackupAgentBase::STATE_RUNNING) {
						state int64_t snapshotInterval;
						state int64_t logBytesWritten;
						state int64_t rangeBytesWritten;
						state bool stopWhenDone;
						state TimestampedVersion snapshotBegin;
						state TimestampedVersion snapshotTargetEnd;
						state TimestampedVersion latestLogEnd;
						state TimestampedVersion latestSnapshotEnd;
						state TimestampedVersion snapshotLastDispatch;
						state Optional<int64_t> snapshotLastDispatchShardsBehind;

						wait(  store(snapshotInterval, config.snapshotIntervalSeconds().getOrThrow(tr))
							&& store(logBytesWritten, config.logBytesWritten().getD(tr))
							&& store(rangeBytesWritten, config.rangeBytesWritten().getD(tr))
							&& store(stopWhenDone, config.stopWhenDone().getOrThrow(tr)) 
							&& store(snapshotBegin,      getTimestampedVersion(tr, config.snapshotBeginVersion().get(tr)))
							&& store(snapshotTargetEnd,  getTimestampedVersion(tr, config.snapshotTargetEndVersion().get(tr)))
							&& store(latestLogEnd,       getTimestampedVersion(tr, config.latestLogEndVersion().get(tr)))
							&& store(latestSnapshotEnd,  getTimestampedVersion(tr, config.latestSnapshotEndVersion().get(tr)))
							&& store(snapshotLastDispatch,             getTimestampedVersion(tr, config.snapshotDispatchLastVersion().get(tr)))
							&& store(snapshotLastDispatchShardsBehind, config.snapshotDispatchLastShardsBehind().get(tr))
						);

						doc.setKey("StopAfterSnapshot", stopWhenDone);
						doc.setKey("SnapshotIntervalSeconds", snapshotInterval);
						doc.setKey("LogBytesWritten", logBytesWritten);
						doc.setKey("RangeBytesWritten", rangeBytesWritten);

						if(latestLogEnd.present()) {
							doc.setKey("LatestLogEnd", latestLogEnd.toJSON());
						}

						if(latestSnapshotEnd.present()) {
							doc.setKey("LatestSnapshotEnd", latestSnapshotEnd.toJSON());
						}

						JsonBuilderObject snapshot;

						if(snapshotBegin.present()) {
							snapshot.setKey("Begin", snapshotBegin.toJSON());

							if(snapshotTargetEnd.present()) {
								snapshot.setKey("EndTarget", snapshotTargetEnd.toJSON());

								Version interval = snapshotTargetEnd.version.get() - snapshotBegin.version.get();
								snapshot.setKey("IntervalSeconds", interval / CLIENT_KNOBS->CORE_VERSIONSPERSECOND);

								Version elapsed = recentReadVersion - snapshotBegin.version.get();
								double progress = (interval > 0) ? (100.0 * elapsed / interval) : 100;
								snapshot.setKey("ExpectedProgress", progress);
							}

							JsonBuilderObject dispatchDoc = snapshotLastDispatch.toJSON();
							if(snapshotLastDispatchShardsBehind.present()) {
								dispatchDoc.setKey("ShardsBehind", snapshotLastDispatchShardsBehind.get());
							}
							snapshot.setKey("LastDispatch", dispatchDoc);
						}

						doc.setKey("CurrentSnapshot", snapshot);
					}

					KeyBackedMap<int64_t, std::pair<std::string, Version>>::PairsType errors = wait(config.lastErrorPerType().getRange(tr, 0, std::numeric_limits<int>::max(), CLIENT_KNOBS->TOO_MANY));
					JsonBuilderArray errorList;
					for(auto &e : errors) {
						std::string msg = e.second.first;
						Version ver = e.second.second;

						JsonBuilderObject errDoc;
						errDoc.setKey("Message", msg.c_str());
						errDoc.setKey("RelativeSeconds", (ver - recentReadVersion) / CLIENT_KNOBS->CORE_VERSIONSPERSECOND);
					}
					doc.setKey("Errors", errorList);
				}

				return doc.getJson();
			}
			catch (Error &e) {
				wait(tr->onError(e));
			}
		}
	}

	ACTOR static Future<std::string> getStatus(FileBackupAgent* backupAgent, Database cx, bool showErrors, std::string tagName) {
		state Reference<ReadYourWritesTransaction> tr(new ReadYourWritesTransaction(cx));
		state std::string statusText;

		loop {
			try {
				tr->setOption(FDBTransactionOptions::ACCESS_SYSTEM_KEYS);
				tr->setOption(FDBTransactionOptions::LOCK_AWARE);

				state KeyBackedTag tag;
				state BackupConfig config;
				state EBackupState backupState;

				statusText = "";
				tag = makeBackupTag(tagName);
				state Optional<UidAndAbortedFlagT> uidAndAbortedFlag = wait(tag.get(tr));
				state Future<Optional<Value>> fPaused = tr->get(backupAgent->taskBucket->getPauseKey());
				if (uidAndAbortedFlag.present()) {
					config = BackupConfig(uidAndAbortedFlag.get().first);
					EBackupState status = wait(config.stateEnum().getD(tr, false, EBackupState::STATE_NEVERRAN));
					backupState = status;
				}

				if (!uidAndAbortedFlag.present() || backupState == EBackupState::STATE_NEVERRAN) {
					statusText += "No previous backups found.\n";
				} else {
					state std::string backupStatus(BackupAgentBase::getStateText(backupState));
					state Reference<IBackupContainer> bc;
					state Optional<Version> latestRestorableVersion;
					state Version recentReadVersion;
					
					wait( store(latestRestorableVersion, config.getLatestRestorableVersion(tr))
								&& store(bc, config.backupContainer().getOrThrow(tr))
								&& store(recentReadVersion, tr->getReadVersion())
							);

					bool snapshotProgress = false;

					switch (backupState) {
						case BackupAgentBase::STATE_SUBMITTED:
							statusText += "The backup on tag `" + tagName + "' is in progress (just started) to " + bc->getURL() + ".\n";
							break;
						case BackupAgentBase::STATE_RUNNING:
							statusText += "The backup on tag `" + tagName + "' is in progress to " + bc->getURL() + ".\n";
							snapshotProgress = true;
							break;
						case BackupAgentBase::STATE_RUNNING_DIFFERENTIAL:
							statusText += "The backup on tag `" + tagName + "' is restorable but continuing to " + bc->getURL() + ".\n";
							snapshotProgress = true;
							break;
						case BackupAgentBase::STATE_COMPLETED:
							statusText += "The previous backup on tag `" + tagName + "' at " + bc->getURL() + " completed at version " + format("%lld", latestRestorableVersion.orDefault(-1)) + ".\n";
							break;
						default:
							statusText += "The previous backup on tag `" + tagName + "' at " + bc->getURL() + " " + backupStatus + ".\n";
							break;
					}
					statusText += format("BackupUID: %s\n", uidAndAbortedFlag.get().first.toString().c_str());
					statusText += format("BackupURL: %s\n", bc->getURL().c_str());

					if(snapshotProgress) {
						state int64_t snapshotInterval;
						state Version snapshotBeginVersion;
						state Version snapshotTargetEndVersion;
						state Optional<Version> latestSnapshotEndVersion;
						state Optional<Version> latestLogEndVersion;
						state Optional<int64_t> logBytesWritten;
						state Optional<int64_t> rangeBytesWritten;
						state Optional<int64_t> latestSnapshotEndVersionTimestamp;
						state Optional<int64_t> latestLogEndVersionTimestamp;
						state Optional<int64_t> snapshotBeginVersionTimestamp;
						state Optional<int64_t> snapshotTargetEndVersionTimestamp;
						state bool stopWhenDone;

						wait( store(snapshotBeginVersion, config.snapshotBeginVersion().getOrThrow(tr))
									&& store(snapshotTargetEndVersion, config.snapshotTargetEndVersion().getOrThrow(tr))
									&& store(snapshotInterval, config.snapshotIntervalSeconds().getOrThrow(tr))
									&& store(logBytesWritten, config.logBytesWritten().get(tr))
									&& store(rangeBytesWritten, config.rangeBytesWritten().get(tr))
									&& store(latestLogEndVersion, config.latestLogEndVersion().get(tr))
									&& store(latestSnapshotEndVersion, config.latestSnapshotEndVersion().get(tr))
									&& store(stopWhenDone, config.stopWhenDone().getOrThrow(tr)) 
									);

						wait( store(latestSnapshotEndVersionTimestamp, getTimestampFromVersion(latestSnapshotEndVersion, tr))
									&& store(latestLogEndVersionTimestamp, getTimestampFromVersion(latestLogEndVersion, tr))
									&& store(snapshotBeginVersionTimestamp, timeKeeperEpochsFromVersion(snapshotBeginVersion, tr))
									&& store(snapshotTargetEndVersionTimestamp, timeKeeperEpochsFromVersion(snapshotTargetEndVersion, tr))
									);

						statusText += format("Snapshot interval is %lld seconds.  ", snapshotInterval);
						if(backupState == BackupAgentBase::STATE_RUNNING_DIFFERENTIAL)
							statusText += format("Current snapshot progress target is %3.2f%% (>100%% means the snapshot is supposed to be done)\n", 100.0 * (recentReadVersion - snapshotBeginVersion) / (snapshotTargetEndVersion - snapshotBeginVersion)) ;
						else
							statusText += "The initial snapshot is still running.\n";
						
						statusText += format("\nDetails:\n LogBytes written - %ld\n RangeBytes written - %ld\n "
											 "Last complete log version and timestamp        - %s, %s\n "
											 "Last complete snapshot version and timestamp   - %s, %s\n "
											 "Current Snapshot start version and timestamp   - %s, %s\n "
											 "Expected snapshot end version and timestamp    - %s, %s\n "
											 "Backup supposed to stop at next snapshot completion - %s\n",
											 logBytesWritten.orDefault(0), rangeBytesWritten.orDefault(0),
											 versionToString(latestLogEndVersion).c_str(), timeStampToString(latestLogEndVersionTimestamp).c_str(),
											 versionToString(latestSnapshotEndVersion).c_str(), timeStampToString(latestSnapshotEndVersionTimestamp).c_str(),
											 versionToString(snapshotBeginVersion).c_str(), timeStampToString(snapshotBeginVersionTimestamp).c_str(),
											 versionToString(snapshotTargetEndVersion).c_str(), timeStampToString(snapshotTargetEndVersionTimestamp).c_str(),
											 boolToYesOrNo(stopWhenDone).c_str());
					}

					// Append the errors, if requested
					if (showErrors) {
						KeyBackedMap<int64_t, std::pair<std::string, Version>>::PairsType errors = wait(config.lastErrorPerType().getRange(tr, 0, std::numeric_limits<int>::max(), CLIENT_KNOBS->TOO_MANY));
						std::string recentErrors;
						std::string pastErrors;

						for(auto &e : errors) {
							Version v = e.second.second;
							std::string msg = format("%s ago : %s\n", secondsToTimeFormat((recentReadVersion - v) / CLIENT_KNOBS->CORE_VERSIONSPERSECOND).c_str(), e.second.first.c_str());

							// If error version is at or more recent than the latest restorable version then it could be inhibiting progress
							if(v >= latestRestorableVersion.orDefault(0)) {
								recentErrors += msg;
							}
							else {
								pastErrors += msg;
							}
						}

						if (!recentErrors.empty()) {
							if (latestRestorableVersion.present())
								statusText += format("Recent Errors (since latest restorable point %s ago)\n",
														secondsToTimeFormat((recentReadVersion - latestRestorableVersion.get()) / CLIENT_KNOBS->CORE_VERSIONSPERSECOND).c_str())
											  + recentErrors;
							else
								statusText += "Recent Errors (since initialization)\n" + recentErrors;
						}
						if(!pastErrors.empty())
							statusText += "Older Errors\n" + pastErrors;
					}
				}

				Optional<Value> paused = wait(fPaused);
				if(paused.present()) {
					statusText += format("\nAll backup agents have been paused.\n");
				}

				break;
			}
			catch (Error &e) {
				wait(tr->onError(e));
			}
		}

		return statusText;
	}

	ACTOR static Future<Version> getLastRestorable(FileBackupAgent* backupAgent, Reference<ReadYourWritesTransaction> tr, Key tagName, bool snapshot) {
		tr->setOption(FDBTransactionOptions::ACCESS_SYSTEM_KEYS);
		tr->setOption(FDBTransactionOptions::LOCK_AWARE);
		state Optional<Value> version = wait(tr->get(backupAgent->lastRestorable.pack(tagName), snapshot));

		return (version.present()) ? BinaryReader::fromStringRef<Version>(version.get(), Unversioned()) : 0;
	}

	static StringRef read(StringRef& data, int bytes) {
		if (bytes > data.size()) throw restore_error();
		StringRef r = data.substr(0, bytes);
		data = data.substr(bytes);
		return r;
	}

	ACTOR static Future<Version> restore(FileBackupAgent* backupAgent, Database cx, Optional<Database> cxOrig, Key tagName, Key url, Standalone<VectorRef<KeyRangeRef>> ranges, bool waitForComplete, Version targetVersion, bool verbose, Key addPrefix, Key removePrefix, bool lockDB, UID randomUid) {
		state Reference<IBackupContainer> bc = IBackupContainer::openContainer(url.toString());

		state BackupDescription desc = wait(bc->describeBackup());
		if(cxOrig.present()) {
			wait(desc.resolveVersionTimes(cxOrig.get()));
		}

		printf("Backup Description\n%s", desc.toString().c_str());
		if(targetVersion == invalidVersion && desc.maxRestorableVersion.present())
			targetVersion = desc.maxRestorableVersion.get();

		Optional<RestorableFileSet> restoreSet = wait(bc->getRestoreSet(targetVersion));

		if(!restoreSet.present()) {
			TraceEvent(SevWarn, "FileBackupAgentRestoreNotPossible")
				.detail("BackupContainer", bc->getURL())
				.detail("TargetVersion", targetVersion);
			fprintf(stderr, "ERROR: Restore version %" PRId64 " is not possible from %s\n", targetVersion, bc->getURL().c_str());
			throw restore_invalid_version();
		}

		if (verbose) {
			printf("Restoring backup to version: %lld\n", (long long) targetVersion);
		}

		state Reference<ReadYourWritesTransaction> tr(new ReadYourWritesTransaction(cx));
		loop {
			try {
				tr->setOption(FDBTransactionOptions::ACCESS_SYSTEM_KEYS);
				tr->setOption(FDBTransactionOptions::LOCK_AWARE);
				wait(submitRestore(backupAgent, tr, tagName, url, ranges, targetVersion, addPrefix, removePrefix, lockDB, randomUid));
				wait(tr->commit());
				break;
			} catch(Error &e) {
				if(e.code() == error_code_restore_duplicate_tag) {
					throw;
				}
				wait(tr->onError(e));
			}
		}

		if(waitForComplete) {
			ERestoreState finalState = wait(waitRestore(cx, tagName, verbose));
			if(finalState != ERestoreState::COMPLETED)
				throw restore_error();
		}

		return targetVersion;
	}

	//used for correctness only, locks the database before discontinuing the backup and that same lock is then used while doing the restore.
	//the tagname of the backup must be the same as the restore.
	ACTOR static Future<Version> atomicRestore(FileBackupAgent* backupAgent, Database cx, Key tagName, Standalone<VectorRef<KeyRangeRef>> ranges, Key addPrefix, Key removePrefix) {
		state Reference<ReadYourWritesTransaction> ryw_tr = Reference<ReadYourWritesTransaction>(new ReadYourWritesTransaction(cx));
		state BackupConfig backupConfig;
		loop {
			try {
				ryw_tr->setOption(FDBTransactionOptions::ACCESS_SYSTEM_KEYS);
				ryw_tr->setOption(FDBTransactionOptions::LOCK_AWARE);
				state KeyBackedTag tag = makeBackupTag(tagName.toString());
				UidAndAbortedFlagT uidFlag = wait(tag.getOrThrow(ryw_tr));
				backupConfig = BackupConfig(uidFlag.first);
				state EBackupState status = wait(backupConfig.stateEnum().getOrThrow(ryw_tr));

				if (status != BackupAgentBase::STATE_RUNNING_DIFFERENTIAL ) {
					throw backup_duplicate();
				}

				break;
			} catch( Error &e ) {
				wait( ryw_tr->onError(e) );
			}
		}
		
		//Lock src, record commit version
		state Transaction tr(cx);
		state Version commitVersion;
		state UID randomUid = deterministicRandom()->randomUniqueID();
		loop {
			try {
				// We must get a commit version so add a conflict range that won't likely cause conflicts
				// but will ensure that the transaction is actually submitted.
				tr.addWriteConflictRange(backupConfig.snapshotRangeDispatchMap().space.range());
				wait( lockDatabase(&tr, randomUid) );
				wait(tr.commit());
				commitVersion = tr.getCommittedVersion();
				TraceEvent("AS_Locked").detail("CommitVer", commitVersion);
				break;
			} catch( Error &e ) {
				wait(tr.onError(e));
			}
		}

		ryw_tr->reset();
		loop {
			try {
				Optional<Version> restoreVersion = wait( backupConfig.getLatestRestorableVersion(ryw_tr) );
				if(restoreVersion.present() && restoreVersion.get() >= commitVersion) {
					TraceEvent("AS_RestoreVersion").detail("RestoreVer", restoreVersion.get());
					break;
				} else {
					ryw_tr->reset();
					wait(delay(0.2));
				}
			} catch( Error &e ) {
				wait( ryw_tr->onError(e) );
			}
		}

		ryw_tr->reset();
		loop {
			try {
				wait( discontinueBackup(backupAgent, ryw_tr, tagName) );
				wait( ryw_tr->commit() );
				TraceEvent("AS_DiscontinuedBackup");
				break;
			} catch( Error &e ) {
				if(e.code() == error_code_backup_unneeded || e.code() == error_code_backup_duplicate){
					break;
				}
				wait( ryw_tr->onError(e) );
			}
		}

		wait(success( waitBackup(backupAgent, cx, tagName.toString(), true) ));
		TraceEvent("AS_BackupStopped");

		ryw_tr->reset();
		loop {
			try {
				ryw_tr->setOption(FDBTransactionOptions::ACCESS_SYSTEM_KEYS);
				ryw_tr->setOption(FDBTransactionOptions::LOCK_AWARE);
				for (auto &range : ranges) {
					ryw_tr->addReadConflictRange(range);
					ryw_tr->clear(range);
				}
				wait( ryw_tr->commit() );
				TraceEvent("AS_ClearedRange");
				break;
			} catch( Error &e ) {
				wait( ryw_tr->onError(e) );
			}
		}

		Reference<IBackupContainer> bc = wait(backupConfig.backupContainer().getOrThrow(cx));

		TraceEvent("AS_StartRestore");
		Version ver = wait( restore(backupAgent, cx, cx, tagName, KeyRef(bc->getURL()), ranges, true, -1, true, addPrefix, removePrefix, true, randomUid) );
		return ver;
	}
};

const std::string BackupAgentBase::defaultTagName = "default";
const int BackupAgentBase::logHeaderSize = 12;
const int FileBackupAgent::dataFooterSize = 20;

Future<Version> FileBackupAgent::restore(Database cx, Optional<Database> cxOrig, Key tagName, Key url, Standalone<VectorRef<KeyRangeRef>> ranges, bool waitForComplete, Version targetVersion, bool verbose, Key addPrefix, Key removePrefix, bool lockDB) {
	return FileBackupAgentImpl::restore(this, cx, cxOrig, tagName, url, ranges, waitForComplete, targetVersion, verbose, addPrefix, removePrefix, lockDB, deterministicRandom()->randomUniqueID());
}

Future<Version> FileBackupAgent::atomicRestore(Database cx, Key tagName, Standalone<VectorRef<KeyRangeRef>> ranges, Key addPrefix, Key removePrefix) {
	return FileBackupAgentImpl::atomicRestore(this, cx, tagName, ranges, addPrefix, removePrefix);
}

Future<ERestoreState> FileBackupAgent::abortRestore(Reference<ReadYourWritesTransaction> tr, Key tagName) {
	return fileBackup::abortRestore(tr, tagName);
}

Future<ERestoreState> FileBackupAgent::abortRestore(Database cx, Key tagName) {
	return fileBackup::abortRestore(cx, tagName);
}

Future<std::string> FileBackupAgent::restoreStatus(Reference<ReadYourWritesTransaction> tr, Key tagName) {
	return fileBackup::restoreStatus(tr, tagName);
}

Future<ERestoreState> FileBackupAgent::waitRestore(Database cx, Key tagName, bool verbose) {
	return FileBackupAgentImpl::waitRestore(cx, tagName, verbose);
};

Future<Void> FileBackupAgent::submitBackup(Reference<ReadYourWritesTransaction> tr, Key outContainer, int snapshotIntervalSeconds, std::string tagName, Standalone<VectorRef<KeyRangeRef>> backupRanges, bool stopWhenDone) {
	return FileBackupAgentImpl::submitBackup(this, tr, outContainer, snapshotIntervalSeconds, tagName, backupRanges, stopWhenDone);
}

Future<Void> FileBackupAgent::discontinueBackup(Reference<ReadYourWritesTransaction> tr, Key tagName){
	return FileBackupAgentImpl::discontinueBackup(this, tr, tagName);
}

Future<Void> FileBackupAgent::abortBackup(Reference<ReadYourWritesTransaction> tr, std::string tagName){
	return FileBackupAgentImpl::abortBackup(this, tr, tagName);
}

Future<std::string> FileBackupAgent::getStatus(Database cx, bool showErrors, std::string tagName) {
	return FileBackupAgentImpl::getStatus(this, cx, showErrors, tagName);
}

Future<std::string> FileBackupAgent::getStatusJSON(Database cx, std::string tagName) {
	return FileBackupAgentImpl::getStatusJSON(this, cx, tagName);
}

Future<Version> FileBackupAgent::getLastRestorable(Reference<ReadYourWritesTransaction> tr, Key tagName, bool snapshot) {
	return FileBackupAgentImpl::getLastRestorable(this, tr, tagName, snapshot);
}

void FileBackupAgent::setLastRestorable(Reference<ReadYourWritesTransaction> tr, Key tagName, Version version) {
	tr->setOption(FDBTransactionOptions::ACCESS_SYSTEM_KEYS);
	tr->setOption(FDBTransactionOptions::LOCK_AWARE);
	tr->set(lastRestorable.pack(tagName), BinaryWriter::toValue<Version>(version, Unversioned()));
}

Future<int> FileBackupAgent::waitBackup(Database cx, std::string tagName, bool stopWhenDone, Reference<IBackupContainer> *pContainer, UID *pUID) {
	return FileBackupAgentImpl::waitBackup(this, cx, tagName, stopWhenDone, pContainer, pUID);
}
<|MERGE_RESOLUTION|>--- conflicted
+++ resolved
@@ -545,45 +545,6 @@
 		Key lastValue;
 	};
 
-<<<<<<< HEAD
-	// Helper class for reading restore data from a buffer and throwing the right errors.
-	struct StringRefReader {
-		StringRefReader(StringRef s = StringRef(), Error e = Error()) : rptr(s.begin()), end(s.end()), failure_error(e) {}
-
-		// Return remainder of data as a StringRef
-		StringRef remainder() {
-			return StringRef(rptr, end - rptr);
-		}
-
-		// Return a pointer to len bytes at the current read position and advance read pos
-		const uint8_t * consume(unsigned int len) {
-			if(rptr == end && len != 0)
-				throw end_of_stream();
-			const uint8_t *p = rptr;
-			rptr += len;
-			if(rptr > end)
-				throw failure_error;
-			return p;
-		}
-
-		// Return a T from the current read position and advance read pos
-		template<typename T> const T consume() {
-			return *(const T *)consume(sizeof(T));
-		}
-
-		// Functions for consuming big endian (network byte order) integers.
-		// Consumes a big endian number, swaps it to little endian, and returns it.
-		int32_t  consumeNetworkInt32()  { return (int32_t)bigEndian32((uint32_t)consume< int32_t>());}
-		uint32_t consumeNetworkUInt32() { return          bigEndian32(          consume<uint32_t>());}
-
-		bool eof() { return rptr == end; }
-
-		const uint8_t *rptr, *end;
-		Error failure_error;
-	};
-
-=======
->>>>>>> 60c699d6
 	ACTOR Future<Standalone<VectorRef<KeyValueRef>>> decodeRangeFileBlock(Reference<IAsyncFile> file, int64_t offset, int len) {
 		state Standalone<StringRef> buf = makeString(len);
 		int rLen = wait(file->read(mutateString(buf), len, offset));
@@ -992,7 +953,7 @@
 		} Params;
 
 		std::string toString(Reference<Task> task) {
-			return format("beginKey '%s' endKey '%s' addTasks %d", 
+			return format("beginKey '%s' endKey '%s' addTasks %d",
 				Params.beginKey().get(task).printable().c_str(),
 				Params.endKey().get(task).printable().c_str(),
 				Params.addBackupRangeTasks().get(task)
@@ -1004,7 +965,7 @@
 		Future<Void> execute(Database cx, Reference<TaskBucket> tb, Reference<FutureBucket> fb, Reference<Task> task) { return _execute(cx, tb, fb, task); };
 		Future<Void> finish(Reference<ReadYourWritesTransaction> tr, Reference<TaskBucket> tb, Reference<FutureBucket> fb, Reference<Task> task) { return _finish(tr, tb, fb, task); };
 
-		// Finish (which flushes/syncs) the file, and then in a single transaction, make some range backup progress durable.  
+		// Finish (which flushes/syncs) the file, and then in a single transaction, make some range backup progress durable.
 		// This means:
 		//  - increment the backup config's range bytes written
 		//  - update the range file map
@@ -1579,7 +1540,7 @@
 			}
 
 			// The number of shards 'behind' the snapshot is the count of how may additional shards beyond normal are being dispatched, if any.
-			int countShardsBehind = std::max<int64_t>(0, countShardsToDispatch + snapshotBatchSize.get() - countShardsExpectedPerNormalWindow); 
+			int countShardsBehind = std::max<int64_t>(0, countShardsToDispatch + snapshotBatchSize.get() - countShardsExpectedPerNormalWindow);
 			Params.shardsBehind().set(task, countShardsBehind);
 
 			TraceEvent("FileBackupSnapshotDispatchStats")
@@ -1630,7 +1591,7 @@
 				state int64_t oldBatchSize = snapshotBatchSize.get();
 				state int64_t newBatchSize = oldBatchSize + rangesToAdd.size();
 
-				// Now add the selected ranges in a single transaction.  
+				// Now add the selected ranges in a single transaction.
 				tr->reset();
 				loop {
 					try {
@@ -1883,7 +1844,7 @@
 			for (auto &range : ranges) {
 				rc.push_back(readCommitted(cx, results, lock, range, false, true, true));
 			}
-			
+
 			state Future<Void> sendEOS = map(errorOr(waitForAll(rc)), [=](ErrorOr<Void> const &result) {
 				if(result.isError())
 					results.sendError(result.getError());
@@ -2089,7 +2050,7 @@
 			state Optional<std::string> tag;
 			state Optional<Version> latestSnapshotEndVersion;
 
-			wait(store(stopWhenDone, config.stopWhenDone().getOrThrow(tr)) 
+			wait(store(stopWhenDone, config.stopWhenDone().getOrThrow(tr))
 						&& store(restorableVersion, config.getLatestRestorableVersion(tr))
 						&& store(backupState, config.stateEnum().getOrThrow(tr))
 						&& store(tag, config.tag().get(tr))
@@ -2188,7 +2149,7 @@
 			tr->setOption(FDBTransactionOptions::COMMIT_ON_FIRST_PROXY);
 			state Key destUidValue = wait(backup.destUidValue().getOrThrow(tr));
 			wait( eraseLogData(tr, backup.getUidAsKey(), destUidValue) );
-			
+
 			backup.stateEnum().set(tr, EBackupState::STATE_COMPLETED);
 
 			wait(taskBucket->finish(tr, task));
@@ -2321,7 +2282,7 @@
 			state Optional<Version> firstSnapshotEndVersion;
 			state Optional<std::string> tag;
 
-			wait(store(stopWhenDone, config.stopWhenDone().getOrThrow(tr)) 
+			wait(store(stopWhenDone, config.stopWhenDone().getOrThrow(tr))
 						&& store(backupState, config.stateEnum().getOrThrow(tr))
 						&& store(restorableVersion, config.getLatestRestorableVersion(tr))
 						&& store(firstSnapshotEndVersion, config.firstSnapshotEndVersion().get(tr))
@@ -2516,12 +2477,12 @@
 
 		std::string toString(Reference<Task> task) {
 			return format("fileName '%s' readLen %lld readOffset %lld",
-				Params.inputFile().get(task).fileName.c_str(), 
+				Params.inputFile().get(task).fileName.c_str(),
 				Params.readLen().get(task),
 				Params.readOffset().get(task));
 		}
 	};
-	
+
 	struct RestoreRangeTaskFunc : RestoreFileTaskFuncBase {
 		static struct : InputParams {
 			// The range of data that the (possibly empty) data represented, which is set if it intersects the target restore range
@@ -2746,7 +2707,7 @@
 
 			// Create a restore config from the current task and bind it to the new task.
 			wait(RestoreConfig(parentTask).toTask(tr, task));
-			
+
 			Params.inputFile().set(task, rf);
 			Params.readOffset().set(task, offset);
 			Params.readLen().set(task, len);
@@ -3058,7 +3019,7 @@
 			}
 
 			// Start moving through the file list and queuing up blocks.  Only queue up to RESTORE_DISPATCH_ADDTASK_SIZE blocks per Dispatch task
-			// and target batchSize total per batch but a batch must end on a complete version boundary so exceed the limit if necessary 
+			// and target batchSize total per batch but a batch must end on a complete version boundary so exceed the limit if necessary
 			// to reach the end of a version of files.
 			state std::vector<Future<Key>> addTaskFutures;
 			state Version endVersion = files[0].version;
@@ -3106,12 +3067,12 @@
 					++blocksDispatched;
 					--remainingInBatch;
 				}
-				
+
 				// Stop if we've reached the addtask limit
 				if(blocksDispatched == taskBatchSize)
 					break;
 
-				// We just completed an entire file so the next task should start at the file after this one within endVersion (or later) 
+				// We just completed an entire file so the next task should start at the file after this one within endVersion (or later)
 				// if this iteration ends up being the last for this task
 				beginFile = beginFile + '\x00';
 				beginBlock = 0;
@@ -3149,7 +3110,7 @@
 					.detail("RemainingInBatch", remainingInBatch);
 
 				wait(success(RestoreDispatchTaskFunc::addTask(tr, taskBucket, task, endVersion, beginFile, beginBlock, batchSize, remainingInBatch, TaskCompletionKey::joinWith((allPartsDone)))));
-				
+
 				// If adding to existing batch then task is joined with a batch future so set done future.
 				// Note that this must be done after joining at least one task with the batch future in case all other blockers already finished.
 				Future<Void> setDone = addingToExistingBatch ? onDone->set(tr, taskBucket) : Void();
@@ -3162,7 +3123,7 @@
 			// Increment the number of blocks dispatched in the restore config
 			restore.filesBlocksDispatched().atomicOp(tr, blocksDispatched, MutationRef::Type::AddValue);
 
-			// If beginFile is not empty then we had to stop in the middle of a version (possibly within a file) so we cannot end 
+			// If beginFile is not empty then we had to stop in the middle of a version (possibly within a file) so we cannot end
 			// the batch here because we do not know if we got all of the files and blocks from the last version queued, so
 			// make sure remainingInBatch is at least 1.
 			if(!beginFile.empty())
@@ -3299,7 +3260,7 @@
 				wait( tr->onError(e) );
 			}
 		}
-		
+
 		tr = Reference<ReadYourWritesTransaction>( new ReadYourWritesTransaction(cx) );
 
 		//Commit a dummy transaction before returning success, to ensure the mutation applier has stopped submitting mutations
@@ -3812,7 +3773,7 @@
 			throw backup_unneeded();
 		}
 
-		// If the backup is already restorable then 'mostly' abort it - cancel all tasks via the tag 
+		// If the backup is already restorable then 'mostly' abort it - cancel all tasks via the tag
 		// and clear the mutation logging config and data - but set its state as COMPLETED instead of ABORTED.
 		state Optional<Version> latestRestorableVersion = wait(config.getLatestRestorableVersion(tr));
 
@@ -3868,7 +3829,7 @@
 
 		// Cancel backup task through tag
 		wait(tag.cancel(tr));
-		
+
 		wait(eraseLogData(tr, config.getUidAsKey(), destUidValue));
 
 		config.stateEnum().set(tr, EBackupState::STATE_ABORTED);
@@ -3979,7 +3940,7 @@
 						wait(  store(snapshotInterval, config.snapshotIntervalSeconds().getOrThrow(tr))
 							&& store(logBytesWritten, config.logBytesWritten().getD(tr))
 							&& store(rangeBytesWritten, config.rangeBytesWritten().getD(tr))
-							&& store(stopWhenDone, config.stopWhenDone().getOrThrow(tr)) 
+							&& store(stopWhenDone, config.stopWhenDone().getOrThrow(tr))
 							&& store(snapshotBegin,      getTimestampedVersion(tr, config.snapshotBeginVersion().get(tr)))
 							&& store(snapshotTargetEnd,  getTimestampedVersion(tr, config.snapshotTargetEndVersion().get(tr)))
 							&& store(latestLogEnd,       getTimestampedVersion(tr, config.latestLogEndVersion().get(tr)))
@@ -4078,7 +4039,7 @@
 					state Reference<IBackupContainer> bc;
 					state Optional<Version> latestRestorableVersion;
 					state Version recentReadVersion;
-					
+
 					wait( store(latestRestorableVersion, config.getLatestRestorableVersion(tr))
 								&& store(bc, config.backupContainer().getOrThrow(tr))
 								&& store(recentReadVersion, tr->getReadVersion())
@@ -4129,7 +4090,7 @@
 									&& store(rangeBytesWritten, config.rangeBytesWritten().get(tr))
 									&& store(latestLogEndVersion, config.latestLogEndVersion().get(tr))
 									&& store(latestSnapshotEndVersion, config.latestSnapshotEndVersion().get(tr))
-									&& store(stopWhenDone, config.stopWhenDone().getOrThrow(tr)) 
+									&& store(stopWhenDone, config.stopWhenDone().getOrThrow(tr))
 									);
 
 						wait( store(latestSnapshotEndVersionTimestamp, getTimestampFromVersion(latestSnapshotEndVersion, tr))
@@ -4143,7 +4104,7 @@
 							statusText += format("Current snapshot progress target is %3.2f%% (>100%% means the snapshot is supposed to be done)\n", 100.0 * (recentReadVersion - snapshotBeginVersion) / (snapshotTargetEndVersion - snapshotBeginVersion)) ;
 						else
 							statusText += "The initial snapshot is still running.\n";
-						
+
 						statusText += format("\nDetails:\n LogBytes written - %ld\n RangeBytes written - %ld\n "
 											 "Last complete log version and timestamp        - %s, %s\n "
 											 "Last complete snapshot version and timestamp   - %s, %s\n "
@@ -4294,7 +4255,7 @@
 				wait( ryw_tr->onError(e) );
 			}
 		}
-		
+
 		//Lock src, record commit version
 		state Transaction tr(cx);
 		state Version commitVersion;
@@ -4433,4 +4394,4 @@
 
 Future<int> FileBackupAgent::waitBackup(Database cx, std::string tagName, bool stopWhenDone, Reference<IBackupContainer> *pContainer, UID *pUID) {
 	return FileBackupAgentImpl::waitBackup(this, cx, tagName, stopWhenDone, pContainer, pUID);
-}
+}