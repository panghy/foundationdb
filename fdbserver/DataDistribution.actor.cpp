/*
 * DataDistribution.actor.cpp
 *
 * This source file is part of the FoundationDB open source project
 *
 * Copyright 2013-2018 Apple Inc. and the FoundationDB project authors
 *
 * Licensed under the Apache License, Version 2.0 (the "License");
 * you may not use this file except in compliance with the License.
 * You may obtain a copy of the License at
 *
 *     http://www.apache.org/licenses/LICENSE-2.0
 *
 * Unless required by applicable law or agreed to in writing, software
 * distributed under the License is distributed on an "AS IS" BASIS,
 * WITHOUT WARRANTIES OR CONDITIONS OF ANY KIND, either express or implied.
 * See the License for the specific language governing permissions and
 * limitations under the License.
 */

#include <set>
#include <sstream>
#include "fdbclient/SystemData.h"
#include "fdbclient/DatabaseContext.h"
#include "fdbclient/ManagementAPI.actor.h"
#include "fdbrpc/Replication.h"
#include "fdbserver/DataDistribution.actor.h"
#include "fdbserver/FDBExecHelper.actor.h"
#include "fdbserver/IKeyValueStore.h"
#include "fdbserver/Knobs.h"
#include "fdbserver/MoveKeys.actor.h"
#include "fdbserver/QuietDatabase.h"
#include "fdbserver/ServerDBInfo.h"
#include "fdbserver/TLogInterface.h"
#include "fdbserver/WaitFailure.h"
#include "flow/ActorCollection.h"
#include "flow/Trace.h"
#include "flow/UnitTest.h"
#include "flow/actorcompiler.h"  // This must be the last #include.

class TCTeamInfo;
struct TCMachineInfo;
class TCMachineTeamInfo;

ACTOR Future<Void> checkAndRemoveInvalidLocalityAddr(DDTeamCollection* self);
ACTOR Future<Void> removeWrongStoreType(DDTeamCollection* self);

struct TCServerInfo : public ReferenceCounted<TCServerInfo> {
	UID id;
	StorageServerInterface lastKnownInterface;
	ProcessClass lastKnownClass;
	vector<Reference<TCTeamInfo>> teams;
	Reference<TCMachineInfo> machine;
	Future<Void> tracker;
	int64_t dataInFlightToServer;
	ErrorOr<GetStorageMetricsReply> serverMetrics;
	Promise<std::pair<StorageServerInterface, ProcessClass>> interfaceChanged;
	Future<std::pair<StorageServerInterface, ProcessClass>> onInterfaceChanged;
	Promise<Void> removed;
	Future<Void> onRemoved;
	Promise<Void> wakeUpTracker;
	bool inDesiredDC;
	LocalityEntry localityEntry;
	Promise<Void> updated;
	AsyncVar<bool> wrongStoreTypeToRemove;
	// A storage server's StoreType does not change.
	// To change storeType for an ip:port, we destroy the old one and create a new one.
	KeyValueStoreType storeType; // Storage engine type

	TCServerInfo(StorageServerInterface ssi, ProcessClass processClass, bool inDesiredDC,
	             Reference<LocalitySet> storageServerSet)
	  : id(ssi.id()), lastKnownInterface(ssi), lastKnownClass(processClass), dataInFlightToServer(0),
	    onInterfaceChanged(interfaceChanged.getFuture()), onRemoved(removed.getFuture()), inDesiredDC(inDesiredDC),
	    storeType(KeyValueStoreType::END) {
		localityEntry = ((LocalityMap<UID>*) storageServerSet.getPtr())->add(ssi.locality, &id);
	}

	bool isCorrectStoreType(KeyValueStoreType configStoreType) {
		// A new storage server's store type may not be set immediately.
		// If a storage server does not reply its storeType, it will be tracked by failure monitor and removed.
		return (storeType == configStoreType || storeType == KeyValueStoreType::END);
	}
};

struct TCMachineInfo : public ReferenceCounted<TCMachineInfo> {
	std::vector<Reference<TCServerInfo>> serversOnMachine; // SOMEDAY: change from vector to set
	Standalone<StringRef> machineID;
	std::vector<Reference<TCMachineTeamInfo>> machineTeams; // SOMEDAY: split good and bad machine teams.
	LocalityEntry localityEntry;

	explicit TCMachineInfo(Reference<TCServerInfo> server, const LocalityEntry& entry) : localityEntry(entry) {
		ASSERT(serversOnMachine.empty());
		serversOnMachine.push_back(server);

		LocalityData& locality = server->lastKnownInterface.locality;
		ASSERT(locality.zoneId().present());
		machineID = locality.zoneId().get();
	}

	std::string getServersIDStr() {
		std::stringstream ss;
		if (serversOnMachine.empty()) return "[unset]";

		for (auto& server : serversOnMachine) {
			ss << server->id.toString() << " ";
		}

		return ss.str();
	}
};

ACTOR Future<Void> updateServerMetrics( TCServerInfo *server ) {
	state StorageServerInterface ssi = server->lastKnownInterface;
	state Future<ErrorOr<GetStorageMetricsReply>> metricsRequest = ssi.getStorageMetrics.tryGetReply( GetStorageMetricsRequest(), TaskPriority::DataDistributionLaunch );
	state Future<Void> resetRequest = Never();
	state Future<std::pair<StorageServerInterface, ProcessClass>> interfaceChanged( server->onInterfaceChanged );
	state Future<Void> serverRemoved( server->onRemoved );

	loop {
		choose {
			when( ErrorOr<GetStorageMetricsReply> rep = wait( metricsRequest ) ) {
				if( rep.present() ) {
					server->serverMetrics = rep;
					if(server->updated.canBeSet()) {
						server->updated.send(Void());
					}
					return Void();
				}
				metricsRequest = Never();
				resetRequest = delay( SERVER_KNOBS->METRIC_DELAY, TaskPriority::DataDistributionLaunch );
			}
			when( std::pair<StorageServerInterface,ProcessClass> _ssi = wait( interfaceChanged ) ) {
				ssi = _ssi.first;
				interfaceChanged = server->onInterfaceChanged;
				resetRequest = Void();
			}
			when( wait( serverRemoved ) ) {
				return Void();
			}
			when( wait( resetRequest ) ) { //To prevent a tight spin loop
				if(IFailureMonitor::failureMonitor().getState(ssi.getStorageMetrics.getEndpoint()).isFailed()) {
					resetRequest = IFailureMonitor::failureMonitor().onStateEqual(ssi.getStorageMetrics.getEndpoint(), FailureStatus(false));
				}
				else {
					resetRequest = Never();
					metricsRequest = ssi.getStorageMetrics.tryGetReply( GetStorageMetricsRequest(), TaskPriority::DataDistributionLaunch );
				}
			}
		}
	}
}

ACTOR Future<Void> updateServerMetrics( Reference<TCServerInfo> server ) {
	wait( updateServerMetrics( server.getPtr() ) );
	return Void();
}

// TeamCollection's machine team information
class TCMachineTeamInfo : public ReferenceCounted<TCMachineTeamInfo> {
public:
	vector<Reference<TCMachineInfo>> machines;
	vector<Standalone<StringRef>> machineIDs;
	vector<Reference<TCTeamInfo>> serverTeams;

	explicit TCMachineTeamInfo(vector<Reference<TCMachineInfo>> const& machines) : machines(machines) {
		machineIDs.reserve(machines.size());
		for (int i = 0; i < machines.size(); i++) {
			machineIDs.push_back(machines[i]->machineID);
		}
		sort(machineIDs.begin(), machineIDs.end());
	}

	int size() {
		ASSERT(machines.size() == machineIDs.size());
		return machineIDs.size();
	}

	std::string getMachineIDsStr() {
		std::stringstream ss;

		if (machineIDs.empty()) return "[unset]";

		for (auto& id : machineIDs) {
			ss << id.contents().toString() << " ";
		}

		return ss.str();
	}

	bool operator==(TCMachineTeamInfo& rhs) const { return this->machineIDs == rhs.machineIDs; }
};

// TeamCollection's server team info.
class TCTeamInfo : public ReferenceCounted<TCTeamInfo>, public IDataDistributionTeam {
public:
	vector< Reference<TCServerInfo> > servers;
	vector<UID> serverIDs;
	Reference<TCMachineTeamInfo> machineTeam;
	Future<Void> tracker;
	bool healthy;
	bool wrongConfiguration; //True if any of the servers in the team have the wrong configuration
	int priority;

	explicit TCTeamInfo(vector<Reference<TCServerInfo>> const& servers)
	  : servers(servers), healthy(true), priority(SERVER_KNOBS->PRIORITY_TEAM_HEALTHY), wrongConfiguration(false) {
		if (servers.empty()) {
			TraceEvent(SevInfo, "ConstructTCTeamFromEmptyServers");
		}
		serverIDs.reserve(servers.size());
		for (int i = 0; i < servers.size(); i++) {
			serverIDs.push_back(servers[i]->id);
		}
	}

	virtual vector<StorageServerInterface> getLastKnownServerInterfaces() {
		vector<StorageServerInterface> v;
		v.reserve(servers.size());
		for(int i=0; i<servers.size(); i++)
			v.push_back(servers[i]->lastKnownInterface);
		return v;
	}
	virtual int size() {
		ASSERT(servers.size() == serverIDs.size());
		return servers.size();
	}
	virtual vector<UID> const& getServerIDs() { return serverIDs; }
	const vector<Reference<TCServerInfo>>& getServers() { return servers; }

	virtual std::string getServerIDsStr() {
		std::stringstream ss;

		if (serverIDs.empty()) return "[unset]";

		for (auto& id : serverIDs) {
			ss << id.toString() << " ";
		}

		return ss.str();
	}

	virtual void addDataInFlightToTeam( int64_t delta ) {
		for(int i=0; i<servers.size(); i++)
			servers[i]->dataInFlightToServer += delta;
	}
	virtual int64_t getDataInFlightToTeam() {
		int64_t dataInFlight = 0.0;
		for(int i=0; i<servers.size(); i++)
			dataInFlight += servers[i]->dataInFlightToServer;
		return dataInFlight;
	}

	virtual int64_t getLoadBytes( bool includeInFlight = true, double inflightPenalty = 1.0 ) {
		int64_t physicalBytes = getLoadAverage();
		double minFreeSpaceRatio = getMinFreeSpaceRatio(includeInFlight);
		int64_t inFlightBytes = includeInFlight ? getDataInFlightToTeam() / servers.size() : 0;
		double freeSpaceMultiplier = SERVER_KNOBS->FREE_SPACE_RATIO_CUTOFF / ( std::max( std::min( SERVER_KNOBS->FREE_SPACE_RATIO_CUTOFF, minFreeSpaceRatio ), 0.000001 ) );

		if(freeSpaceMultiplier > 1 && deterministicRandom()->random01() < 0.001)
			TraceEvent(SevWarn, "DiskNearCapacity").detail("FreeSpaceRatio", minFreeSpaceRatio);

		return (physicalBytes + (inflightPenalty*inFlightBytes)) * freeSpaceMultiplier;
	}

	virtual int64_t getMinFreeSpace( bool includeInFlight = true ) {
		int64_t minFreeSpace = std::numeric_limits<int64_t>::max();
		for(int i=0; i<servers.size(); i++) {
			if( servers[i]->serverMetrics.present() ) {
				auto& replyValue = servers[i]->serverMetrics.get();

				ASSERT(replyValue.free.bytes >= 0);
				ASSERT(replyValue.capacity.bytes >= 0);

				int64_t bytesFree = replyValue.free.bytes;
				if(includeInFlight) {
					bytesFree -= servers[i]->dataInFlightToServer;
				}

				minFreeSpace = std::min(bytesFree, minFreeSpace);
			}
		}

		return minFreeSpace; // Could be negative
	}

	virtual double getMinFreeSpaceRatio( bool includeInFlight = true ) {
		double minRatio = 1.0;
		for(int i=0; i<servers.size(); i++) {
			if( servers[i]->serverMetrics.present() ) {
				auto& replyValue = servers[i]->serverMetrics.get();

				ASSERT(replyValue.free.bytes >= 0);
				ASSERT(replyValue.capacity.bytes >= 0);

				int64_t bytesFree = replyValue.free.bytes;
				if(includeInFlight) {
					bytesFree = std::max((int64_t)0, bytesFree - servers[i]->dataInFlightToServer);
				}

				if(replyValue.capacity.bytes == 0)
					minRatio = 0;
				else
					minRatio = std::min( minRatio, ((double)bytesFree) / replyValue.capacity.bytes );
			}
		}

		return minRatio;
	}

	virtual bool hasHealthyFreeSpace() {
		return getMinFreeSpaceRatio() > SERVER_KNOBS->MIN_FREE_SPACE_RATIO && getMinFreeSpace() > SERVER_KNOBS->MIN_FREE_SPACE;
	}

	virtual Future<Void> updateStorageMetrics() {
		return doUpdateStorageMetrics( this );
	}

	virtual bool isOptimal() {
		for(int i=0; i<servers.size(); i++) {
			if( servers[i]->lastKnownClass.machineClassFitness( ProcessClass::Storage ) > ProcessClass::UnsetFit ) {
				return false;
			}
		}
		return true;
	}

	virtual bool isWrongConfiguration() { return wrongConfiguration; }
	virtual void setWrongConfiguration(bool wrongConfiguration) { this->wrongConfiguration = wrongConfiguration; }
	virtual bool isHealthy() { return healthy; }
	virtual void setHealthy(bool h) { healthy = h; }
	virtual int getPriority() { return priority; }
	virtual void setPriority(int p) { priority = p; }
	virtual void addref() { ReferenceCounted<TCTeamInfo>::addref(); }
	virtual void delref() { ReferenceCounted<TCTeamInfo>::delref(); }

	virtual void addServers(const vector<UID> & servers) {
		serverIDs.reserve(servers.size());
		for (int i = 0; i < servers.size(); i++) {
			serverIDs.push_back(servers[i]);
		}
	}

private:
	// Calculate an "average" of the metrics replies that we received.  Penalize teams from which we did not receive all replies.
	int64_t getLoadAverage() {
		int64_t bytesSum = 0;
		int added = 0;
		for(int i=0; i<servers.size(); i++)
			if( servers[i]->serverMetrics.present() ) {
				added++;
				bytesSum += servers[i]->serverMetrics.get().load.bytes;
			}

		if( added < servers.size() )
			bytesSum *= 2;

		return added == 0 ? 0 : bytesSum / added;
	}

	// Calculate the max of the metrics replies that we received.


	ACTOR Future<Void> doUpdateStorageMetrics( TCTeamInfo* self ) {
		std::vector<Future<Void>> updates;
		for( int i = 0; i< self->servers.size(); i++ )
			updates.push_back( updateServerMetrics( self->servers[i] ) );
		wait( waitForAll( updates ) );
		return Void();
	}
};

struct ServerStatus {
	bool isFailed;
	bool isUndesired;
	bool isWrongConfiguration;
	bool initialized; //AsyncMap erases default constructed objects
	LocalityData locality;
	ServerStatus() : isFailed(true), isUndesired(false), isWrongConfiguration(false), initialized(false) {}
	ServerStatus( bool isFailed, bool isUndesired, LocalityData const& locality ) : isFailed(isFailed), isUndesired(isUndesired), locality(locality), isWrongConfiguration(false), initialized(true) {}
	bool isUnhealthy() const { return isFailed || isUndesired; }
	const char* toString() const { return isFailed ? "Failed" : isUndesired ? "Undesired" : "Healthy"; }

	bool operator == (ServerStatus const& r) const { return isFailed == r.isFailed && isUndesired == r.isUndesired && isWrongConfiguration == r.isWrongConfiguration && locality == r.locality && initialized == r.initialized; }

	//If a process has reappeared without the storage server that was on it (isFailed == true), we don't need to exclude it
	//We also don't need to exclude processes who are in the wrong configuration (since those servers will be removed)
	bool excludeOnRecruit() { return !isFailed && !isWrongConfiguration; }
};
typedef AsyncMap<UID, ServerStatus> ServerStatusMap;

// Read keyservers, return unique set of teams
ACTOR Future<Reference<InitialDataDistribution>> getInitialDataDistribution( Database cx, UID distributorId, MoveKeysLock moveKeysLock, std::vector<Optional<Key>> remoteDcIds ) {
	state Reference<InitialDataDistribution> result = Reference<InitialDataDistribution>(new InitialDataDistribution);
	state Key beginKey = allKeys.begin;

	state bool succeeded;

	state Transaction tr( cx );

	state std::map<UID, Optional<Key>> server_dc;
	state std::map<vector<UID>, std::pair<vector<UID>, vector<UID>>> team_cache;

	//Get the server list in its own try/catch block since it modifies result.  We don't want a subsequent failure causing entries to be duplicated
	loop {
		server_dc.clear();
		succeeded = false;
		try {

			// Read healthyZone value which is later used to determine on/off of failure triggered DD
			tr.setOption(FDBTransactionOptions::READ_SYSTEM_KEYS);
			tr.setOption(FDBTransactionOptions::READ_LOCK_AWARE);
			Optional<Value> val = wait(tr.get(healthyZoneKey));
			if (val.present()) {
				auto p = decodeHealthyZoneValue(val.get());
				if (p.second > tr.getReadVersion().get() || p.first == ignoreSSFailuresZoneString) {
					result->initHealthyZoneValue = Optional<Key>(p.first);
				} else {
					result->initHealthyZoneValue = Optional<Key>();
				}
			} else {
				result->initHealthyZoneValue = Optional<Key>();
			}

			result->mode = 1;
			tr.setOption(FDBTransactionOptions::PRIORITY_SYSTEM_IMMEDIATE);
			Optional<Value> mode = wait( tr.get( dataDistributionModeKey ) );
			if (mode.present()) {
				BinaryReader rd( mode.get(), Unversioned() );
				rd >> result->mode;
			}
			if (!result->mode || !isDDEnabled()) {
				// DD can be disabled persistently (result->mode = 0) or transiently (isDDEnabled() = 0)
				TraceEvent(SevDebug, "GetInitialDataDistribution_DisabledDD");
				return result;
			}

			state Future<vector<ProcessData>> workers = getWorkers(&tr);
			state Future<Standalone<RangeResultRef>> serverList = tr.getRange( serverListKeys, CLIENT_KNOBS->TOO_MANY );
			wait( success(workers) && success(serverList) );
			ASSERT( !serverList.get().more && serverList.get().size() < CLIENT_KNOBS->TOO_MANY );

			std::map<Optional<Standalone<StringRef>>, ProcessData> id_data;
			for( int i = 0; i < workers.get().size(); i++ )
				id_data[workers.get()[i].locality.processId()] = workers.get()[i];

			succeeded = true;

			for( int i = 0; i < serverList.get().size(); i++ ) {
				auto ssi = decodeServerListValue( serverList.get()[i].value );
				result->allServers.push_back(std::make_pair(ssi, id_data[ssi.locality.processId()].processClass));
				server_dc[ssi.id()] = ssi.locality.dcId();
			}

			break;
		}
		catch(Error &e) {
			wait( tr.onError(e) );

			ASSERT(!succeeded); //We shouldn't be retrying if we have already started modifying result in this loop
			TraceEvent("GetInitialTeamsRetry", distributorId);
		}
	}

	//If keyServers is too large to read in a single transaction, then we will have to break this process up into multiple transactions.
	//In that case, each iteration should begin where the previous left off
	while(beginKey < allKeys.end) {
		TEST(beginKey > allKeys.begin); //Multi-transactional getInitialDataDistribution
		loop {
			succeeded = false;
			try {
				tr.setOption(FDBTransactionOptions::PRIORITY_SYSTEM_IMMEDIATE);
				wait(checkMoveKeysLockReadOnly(&tr, moveKeysLock));
				Standalone<RangeResultRef> keyServers = wait(krmGetRanges(&tr, keyServersPrefix, KeyRangeRef(beginKey, allKeys.end), SERVER_KNOBS->MOVE_KEYS_KRM_LIMIT, SERVER_KNOBS->MOVE_KEYS_KRM_LIMIT_BYTES));
				succeeded = true;

				vector<UID> src, dest, last;

				// for each range
				for(int i = 0; i < keyServers.size() - 1; i++) {
					DDShardInfo info( keyServers[i].key );
					decodeKeyServersValue( keyServers[i].value, src, dest );
					if(remoteDcIds.size()) {
						auto srcIter = team_cache.find(src);
						if(srcIter == team_cache.end()) {
							for(auto& id : src) {
								auto& dc = server_dc[id];
								if(std::find(remoteDcIds.begin(), remoteDcIds.end(), dc) != remoteDcIds.end()) {
									info.remoteSrc.push_back(id);
								} else {
									info.primarySrc.push_back(id);
								}
							}
							result->primaryTeams.insert( info.primarySrc );
							result->remoteTeams.insert( info.remoteSrc );
							team_cache[src] = std::make_pair(info.primarySrc, info.remoteSrc);
						} else {
							info.primarySrc = srcIter->second.first;
							info.remoteSrc = srcIter->second.second;
						}
						if(dest.size()) {
							info.hasDest = true;
							auto destIter = team_cache.find(dest);
							if(destIter == team_cache.end()) {
								for(auto& id : dest) {
									auto& dc = server_dc[id];
									if(std::find(remoteDcIds.begin(), remoteDcIds.end(), dc) != remoteDcIds.end()) {
										info.remoteDest.push_back(id);
									} else {
										info.primaryDest.push_back(id);
									}
								}
								result->primaryTeams.insert( info.primaryDest );
								result->remoteTeams.insert( info.remoteDest );
								team_cache[dest] = std::make_pair(info.primaryDest, info.remoteDest);
							} else {
								info.primaryDest = destIter->second.first;
								info.remoteDest = destIter->second.second;
							}
						}
					} else {
						info.primarySrc = src;
						auto srcIter = team_cache.find(src);
						if(srcIter == team_cache.end()) {
							result->primaryTeams.insert( src );
							team_cache[src] = std::pair<vector<UID>, vector<UID>>();
						}
						if (dest.size()) {
							info.hasDest = true;
							info.primaryDest = dest;
							auto destIter = team_cache.find(dest);
							if(destIter == team_cache.end()) {
								result->primaryTeams.insert( dest );
								team_cache[dest] = std::pair<vector<UID>, vector<UID>>();
							}
						}
					}
					result->shards.push_back( info );
				}

				ASSERT(keyServers.size() > 0);
				beginKey = keyServers.end()[-1].key;
				break;
			} catch (Error& e) {
				wait( tr.onError(e) );

				ASSERT(!succeeded); //We shouldn't be retrying if we have already started modifying result in this loop
				TraceEvent("GetInitialTeamsKeyServersRetry", distributorId);
			}
		}

		tr.reset();
	}

	// a dummy shard at the end with no keys or servers makes life easier for trackInitialShards()
	result->shards.push_back( DDShardInfo(allKeys.end) );

	return result;
}

Future<Void> storageServerTracker(
	struct DDTeamCollection* const& self,
	Database const& cx,
	TCServerInfo* const& server,
	Promise<Void> const& errorOut,
	Version const& addedVersion);

Future<Void> teamTracker(struct DDTeamCollection* const& self, Reference<TCTeamInfo> const& team, bool const& badTeam, bool const& redundantTeam);

struct DDTeamCollection : ReferenceCounted<DDTeamCollection> {
	// clang-format off
	enum { REQUESTING_WORKER = 0, GETTING_WORKER = 1, GETTING_STORAGE = 2 };

	// addActor: add to actorCollection so that when an actor has error, the ActorCollection can catch the error.
	// addActor is used to create the actorCollection when the dataDistributionTeamCollection is created
	PromiseStream<Future<Void>> addActor;
	Database cx;
	UID distributorId;
	DatabaseConfiguration configuration;

	bool doBuildTeams;
	bool lastBuildTeamsFailed;
	Future<Void> teamBuilder;
	AsyncTrigger restartTeamBuilder;

	MoveKeysLock lock;
	PromiseStream<RelocateShard> output;
	vector<UID> allServers;
	ServerStatusMap server_status;
	int64_t unhealthyServers;
	std::map<int,int> priority_teams;
	std::map<UID, Reference<TCServerInfo>> server_info;

	// machine_info has all machines info; key must be unique across processes on the same machine
	std::map<Standalone<StringRef>, Reference<TCMachineInfo>> machine_info;
	std::vector<Reference<TCMachineTeamInfo>> machineTeams; // all machine teams
	LocalityMap<UID> machineLocalityMap; // locality info of machines

	vector<Reference<TCTeamInfo>> teams;
	vector<Reference<TCTeamInfo>> badTeams;
	Reference<ShardsAffectedByTeamFailure> shardsAffectedByTeamFailure;
	PromiseStream<UID> removedServers;
	std::set<UID> recruitingIds; // The IDs of the SS which are being recruited
	std::set<NetworkAddress> recruitingLocalities;
	Future<Void> initialFailureReactionDelay;
	Future<Void> initializationDoneActor;
	Promise<Void> serverTrackerErrorOut;
	AsyncVar<int> recruitingStream;
	Debouncer restartRecruiting;

	int healthyTeamCount;
	Reference<AsyncVar<bool>> zeroHealthyTeams;

	int optimalTeamCount;
	AsyncVar<bool> zeroOptimalTeams;

	AsyncMap< AddressExclusion, bool > excludedServers;  // true if an address is in the excluded list in the database.  Updated asynchronously (eventually)
	std::set<AddressExclusion> invalidLocalityAddr; // These address have invalidLocality for the configured storagePolicy

	std::vector<Optional<Key>> includedDCs;
	Optional<std::vector<Optional<Key>>> otherTrackedDCs;
	bool primary;
	Reference<AsyncVar<bool>> processingUnhealthy;
	Future<Void> readyToStart;
	Future<Void> checkTeamDelay;
	Promise<Void> addSubsetComplete;
	Future<Void> badTeamRemover;
	Future<Void> checkInvalidLocalities;

	Future<Void> wrongStoreTypeRemover;

	Reference<LocalitySet> storageServerSet;
	std::vector<LocalityEntry> forcedEntries, resultEntries;

	std::vector<DDTeamCollection*> teamCollections;
	AsyncVar<Optional<Key>> healthyZone;
	Future<bool> clearHealthyZoneFuture;
	// clang-format on

	void resetLocalitySet() {
		storageServerSet = Reference<LocalitySet>(new LocalityMap<UID>());
		LocalityMap<UID>* storageServerMap = (LocalityMap<UID>*) storageServerSet.getPtr();

		for( auto& it : server_info ) {
			it.second->localityEntry = storageServerMap->add(it.second->lastKnownInterface.locality, &it.second->id);
		}
	}

	bool satisfiesPolicy(const std::vector<Reference<TCServerInfo>>& team, int amount = -1) {
		forcedEntries.clear();
		resultEntries.clear();
		if(amount == -1) {
			amount = team.size();
		}

		for(int i = 0; i < amount; i++) {
			forcedEntries.push_back(team[i]->localityEntry);
		}

		bool result = storageServerSet->selectReplicas(configuration.storagePolicy, forcedEntries, resultEntries);
		return result && resultEntries.size() == 0;
	}

	DDTeamCollection(Database const& cx, UID distributorId, MoveKeysLock const& lock,
	                 PromiseStream<RelocateShard> const& output,
	                 Reference<ShardsAffectedByTeamFailure> const& shardsAffectedByTeamFailure,
	                 DatabaseConfiguration configuration, std::vector<Optional<Key>> includedDCs,
	                 Optional<std::vector<Optional<Key>>> otherTrackedDCs, Future<Void> readyToStart,
	                 Reference<AsyncVar<bool>> zeroHealthyTeams, bool primary,
	                 Reference<AsyncVar<bool>> processingUnhealthy)
	  : cx(cx), distributorId(distributorId), lock(lock), output(output),
	    shardsAffectedByTeamFailure(shardsAffectedByTeamFailure), doBuildTeams(true), lastBuildTeamsFailed(false),
	    teamBuilder(Void()), badTeamRemover(Void()), checkInvalidLocalities(Void()), wrongStoreTypeRemover(Void()), configuration(configuration),
	    readyToStart(readyToStart), clearHealthyZoneFuture(true),
	    checkTeamDelay(delay(SERVER_KNOBS->CHECK_TEAM_DELAY, TaskPriority::DataDistribution)),
	    initialFailureReactionDelay(
	        delayed(readyToStart, SERVER_KNOBS->INITIAL_FAILURE_REACTION_DELAY, TaskPriority::DataDistribution)),
	    healthyTeamCount(0), storageServerSet(new LocalityMap<UID>()),
	    initializationDoneActor(logOnCompletion(readyToStart && initialFailureReactionDelay, this)),
	    optimalTeamCount(0), recruitingStream(0), restartRecruiting(SERVER_KNOBS->DEBOUNCE_RECRUITING_DELAY),
	    unhealthyServers(0), includedDCs(includedDCs), otherTrackedDCs(otherTrackedDCs),
	    zeroHealthyTeams(zeroHealthyTeams), zeroOptimalTeams(true), primary(primary),
	    processingUnhealthy(processingUnhealthy) {
		if(!primary || configuration.usableRegions == 1) {
			TraceEvent("DDTrackerStarting", distributorId)
				.detail( "State", "Inactive" )
				.trackLatest( "DDTrackerStarting" );
		}
	}

	~DDTeamCollection() {
		// The following kills a reference cycle between the teamTracker actor and the TCTeamInfo that both holds and is held by the actor
		// It also ensures that the trackers are done fiddling with healthyTeamCount before we free this
		for(int i=0; i < teams.size(); i++) {
			teams[i]->tracker.cancel();
		}
		for(int i=0; i < badTeams.size(); i++) {
			badTeams[i]->tracker.cancel();
		}
		// The following makes sure that, even if a reference to a team is held in the DD Queue, the tracker will be stopped
		//  before the server_status map to which it has a pointer, is destroyed.
		for(auto it = server_info.begin(); it != server_info.end(); ++it) {
			it->second->tracker.cancel();
		}

		teamBuilder.cancel();
	}

	ACTOR static Future<Void> logOnCompletion( Future<Void> signal, DDTeamCollection* self ) {
		wait(signal);
		wait(delay(SERVER_KNOBS->LOG_ON_COMPLETION_DELAY, TaskPriority::DataDistribution));

		if(!self->primary || self->configuration.usableRegions == 1) {
			TraceEvent("DDTrackerStarting", self->distributorId)
				.detail( "State", "Active" )
				.trackLatest( "DDTrackerStarting" );
		}

		return Void();
	}

	ACTOR static Future<Void> interruptableBuildTeams( DDTeamCollection* self ) {
		if(!self->addSubsetComplete.isSet()) {
			wait( addSubsetOfEmergencyTeams(self) );
			self->addSubsetComplete.send(Void());
		}

		loop {
			choose {
				when( wait( self->buildTeams( self ) ) ) {
					return Void();
				}
				when( wait( self->restartTeamBuilder.onTrigger() ) ) {}
			}
		}
	}

	ACTOR static Future<Void> checkBuildTeams( DDTeamCollection* self ) {
		wait( self->checkTeamDelay );
		while( !self->teamBuilder.isReady() )
			wait( self->teamBuilder );

		if( self->doBuildTeams && self->readyToStart.isReady() ) {
			self->doBuildTeams = false;
			self->teamBuilder = self->interruptableBuildTeams( self );
			wait( self->teamBuilder );
		}

		return Void();
	}

	// SOMEDAY: Make bestTeam better about deciding to leave a shard where it is (e.g. in PRIORITY_TEAM_HEALTHY case)
	//		    use keys, src, dest, metrics, priority, system load, etc.. to decide...
	ACTOR static Future<Void> getTeam( DDTeamCollection* self, GetTeamRequest req ) {
		try {
			wait( self->checkBuildTeams( self ) );

			// Select the best team
			// Currently the metric is minimum used disk space (adjusted for data in flight)
			// Only healthy teams may be selected. The team has to be healthy at the moment we update
			//   shardsAffectedByTeamFailure or we could be dropping a shard on the floor (since team
			//   tracking is "edge triggered")
			// SOMEDAY: Account for capacity, load (when shardMetrics load is high)

			// self->teams.size() can be 0 under the ConfigureTest.txt test when we change configurations
			// The situation happens rarely. We may want to eliminate this situation someday
			if( !self->teams.size() ) {
				req.reply.send( Optional<Reference<IDataDistributionTeam>>() );
				return Void();
			}

			int64_t bestLoadBytes = 0;
			Optional<Reference<IDataDistributionTeam>> bestOption;
			std::vector<std::pair<int, Reference<IDataDistributionTeam>>> randomTeams;
			std::set< UID > sources;

			if( !req.wantsNewServers ) {
				std::vector<Reference<IDataDistributionTeam>> similarTeams;
				bool foundExact = false;

				for( int i = 0; i < req.sources.size(); i++ )
					sources.insert( req.sources[i] );

				for( int i = 0; i < req.sources.size(); i++ ) {
					if( self->server_info.count( req.sources[i] ) ) {
						auto& teamList = self->server_info[ req.sources[i] ]->teams;
						for( int j = 0; j < teamList.size(); j++ ) {
							if( teamList[j]->isHealthy() && (!req.preferLowerUtilization || teamList[j]->hasHealthyFreeSpace())) {
								int sharedMembers = 0;
								for( const UID& id : teamList[j]->getServerIDs() )
									if( sources.count( id ) )
										sharedMembers++;

								if( !foundExact && sharedMembers == teamList[j]->size() ) {
									foundExact = true;
									bestOption = Optional<Reference<IDataDistributionTeam>>();
									similarTeams.clear();
								}

								if( (sharedMembers == teamList[j]->size()) || (!foundExact && req.wantsTrueBest) ) {
									int64_t loadBytes = SOME_SHARED * teamList[j]->getLoadBytes(true, req.inflightPenalty);
									if( !bestOption.present() || ( req.preferLowerUtilization && loadBytes < bestLoadBytes ) || ( !req.preferLowerUtilization && loadBytes > bestLoadBytes ) ) {
										bestLoadBytes = loadBytes;
										bestOption = teamList[j];
									}
								}
								else if( !req.wantsTrueBest && !foundExact )
									similarTeams.push_back( teamList[j] );
							}
						}
					}
				}

				if( foundExact || (req.wantsTrueBest && bestOption.present() ) ) {
					ASSERT( bestOption.present() );
					// Check the team size: be sure team size is correct
					ASSERT(bestOption.get()->size() == self->configuration.storageTeamSize);
					req.reply.send( bestOption );
					return Void();
				}

				if( !req.wantsTrueBest ) {
					while( similarTeams.size() && randomTeams.size() < SERVER_KNOBS->BEST_TEAM_OPTION_COUNT ) {
						int randomTeam = deterministicRandom()->randomInt( 0, similarTeams.size() );
						randomTeams.push_back( std::make_pair( SOME_SHARED, similarTeams[randomTeam] ) );
						swapAndPop( &similarTeams, randomTeam );
					}
				}
			}

			if( req.wantsTrueBest ) {
				ASSERT( !bestOption.present() );
				for( int i = 0; i < self->teams.size(); i++ ) {
					if( self->teams[i]->isHealthy() && (!req.preferLowerUtilization || self->teams[i]->hasHealthyFreeSpace()) ) {
						int64_t loadBytes = NONE_SHARED * self->teams[i]->getLoadBytes(true, req.inflightPenalty);
						if( !bestOption.present() || ( req.preferLowerUtilization && loadBytes < bestLoadBytes ) || ( !req.preferLowerUtilization && loadBytes > bestLoadBytes ) ) {
							bestLoadBytes = loadBytes;
							bestOption = self->teams[i];
						}
					}
				}
			}
			else {
				int nTries = 0;
				while( randomTeams.size() < SERVER_KNOBS->BEST_TEAM_OPTION_COUNT && nTries < SERVER_KNOBS->BEST_TEAM_MAX_TEAM_TRIES ) {
					// If unhealthy team is majority, we may not find an ok dest in this while loop
					Reference<IDataDistributionTeam> dest = deterministicRandom()->randomChoice(self->teams);

					bool ok = dest->isHealthy() && (!req.preferLowerUtilization || dest->hasHealthyFreeSpace());
					for(int i=0; ok && i<randomTeams.size(); i++)
						if (randomTeams[i].second->getServerIDs() == dest->getServerIDs())
							ok = false;

					if (ok)
						randomTeams.push_back( std::make_pair( NONE_SHARED, dest ) );
					else
						nTries++;
				}

				// Log BestTeamStuck reason when we have healthy teams but they do not have healthy free space
				if (g_network->isSimulated() && randomTeams.empty() && !self->zeroHealthyTeams->get()) {
					TraceEvent(SevWarn, "GetTeamReturnEmpty").detail("HealthyTeams", self->healthyTeamCount);
				}

				for( int i = 0; i < randomTeams.size(); i++ ) {
					int64_t loadBytes = randomTeams[i].first * randomTeams[i].second->getLoadBytes(true, req.inflightPenalty);
					if( !bestOption.present() || ( req.preferLowerUtilization && loadBytes < bestLoadBytes ) || ( !req.preferLowerUtilization && loadBytes > bestLoadBytes ) ) {
						bestLoadBytes = loadBytes;
						bestOption = randomTeams[i].second;
					}
				}
			}

			// Note: req.completeSources can be empty and all servers (and server teams) can be unhealthy.
			// We will get stuck at this! This only happens when a DC fails. No need to consider it right now.
			if(!bestOption.present() && self->zeroHealthyTeams->get()) {
				//Attempt to find the unhealthy source server team and return it
				std::set<UID> completeSources;
				for( int i = 0; i < req.completeSources.size(); i++ ) {
					completeSources.insert( req.completeSources[i] );
				}

				int bestSize = 0;
				for( int i = 0; i < req.completeSources.size(); i++ ) {
					if( self->server_info.count( req.completeSources[i] ) ) {
						auto& teamList = self->server_info[ req.completeSources[i] ]->teams;
						for( int j = 0; j < teamList.size(); j++ ) {
							bool found = true;
							auto serverIDs = teamList[j]->getServerIDs();
							for( int k = 0; k < teamList[j]->size(); k++ ) {
								if( !completeSources.count( serverIDs[k] ) ) {
									found = false;
									break;
								}
							}
							if(found && teamList[j]->size() > bestSize) {
								bestOption = teamList[j];
								bestSize = teamList[j]->size();
							}
						}
						break;
					}
				}
			}
			// if (!bestOption.present()) {
			// 	TraceEvent("GetTeamRequest").detail("Request", req.getDesc());
			// 	self->traceAllInfo(true);
			// }

			req.reply.send( bestOption );

			return Void();
		} catch( Error &e ) {
			if( e.code() != error_code_actor_cancelled)
				req.reply.sendError( e );
			throw;
		}
	}

	int64_t getDebugTotalDataInFlight() {
		int64_t total = 0;
		for(auto itr = server_info.begin(); itr != server_info.end(); ++itr)
			total += itr->second->dataInFlightToServer;
		return total;
	}

	ACTOR static Future<Void> addSubsetOfEmergencyTeams( DDTeamCollection* self ) {
		state int idx = 0;
		state std::vector<Reference<TCServerInfo>> servers;
		state std::vector<UID> serverIds;
		state Reference<LocalitySet> tempSet = Reference<LocalitySet>(new LocalityMap<UID>());
		state LocalityMap<UID>* tempMap = (LocalityMap<UID>*) tempSet.getPtr();

		for(; idx < self->badTeams.size(); idx++ ) {
			servers.clear();
			for(const auto& server : self->badTeams[idx]->getServers()) {
				if(server->inDesiredDC && !self->server_status.get(server->id).isUnhealthy()) {
					servers.push_back(server);
				}
			}

			// For the bad team that is too big (too many servers), we will try to find a subset of servers in the team
			// to construct a new healthy team, so that moving data to the new healthy team will not
			// cause too much data movement overhead
			// FIXME: This code logic can be simplified.
			if(servers.size() >= self->configuration.storageTeamSize) {
				bool foundTeam = false;
				for( int j = 0; j < servers.size() - self->configuration.storageTeamSize + 1 && !foundTeam; j++ ) {
					auto& serverTeams = servers[j]->teams;
					for( int k = 0; k < serverTeams.size(); k++ ) {
						auto &testTeam = serverTeams[k]->getServerIDs();
						bool allInTeam = true; // All servers in testTeam belong to the healthy servers
						for( int l = 0; l < testTeam.size(); l++ ) {
							bool foundServer = false;
							for( auto it : servers ) {
								if( it->id == testTeam[l] ) {
									foundServer = true;
									break;
								}
							}
							if(!foundServer) {
								allInTeam = false;
								break;
							}
						}
						if( allInTeam ) {
							foundTeam = true;
							break;
						}
					}
				}
				if( !foundTeam ) {
					if( self->satisfiesPolicy(servers) ) {
						if(servers.size() == self->configuration.storageTeamSize || self->satisfiesPolicy(servers, self->configuration.storageTeamSize)) {
							servers.resize(self->configuration.storageTeamSize);
							self->addTeam(servers, true);
							//self->traceTeamCollectionInfo(); // Trace at the end of the function
						} else {
							tempSet->clear();
							for( auto it : servers ) {
								tempMap->add(it->lastKnownInterface.locality, &it->id);
							}

							self->resultEntries.clear();
							self->forcedEntries.clear();
							bool result = tempSet->selectReplicas(self->configuration.storagePolicy, self->forcedEntries, self->resultEntries);
							ASSERT(result && self->resultEntries.size() == self->configuration.storageTeamSize);

							serverIds.clear();
							for(auto& it : self->resultEntries) {
								serverIds.push_back(*tempMap->getObject(it));
							}
							std::sort(serverIds.begin(), serverIds.end());
							self->addTeam(serverIds.begin(), serverIds.end(), true);
						}
					} else {
						serverIds.clear();
						for(auto it : servers) {
							serverIds.push_back(it->id);
						}
						TraceEvent(SevWarnAlways, "CannotAddSubset", self->distributorId).detail("Servers", describe(serverIds));
					}
				}
			}
			wait( yield() );
		}

		// Trace and record the current number of teams for correctness test
		self->traceTeamCollectionInfo();

		return Void();
	}

	ACTOR static Future<Void> init( DDTeamCollection* self, Reference<InitialDataDistribution> initTeams ) {
		self->healthyZone.set(initTeams->initHealthyZoneValue);
		// SOMEDAY: If some servers have teams and not others (or some servers have more data than others) and there is an address/locality collision, should
		// we preferentially mark the least used server as undesirable?
		for (auto i = initTeams->allServers.begin(); i != initTeams->allServers.end(); ++i) {
			if (self->shouldHandleServer(i->first)) {
				if (!self->isValidLocality(self->configuration.storagePolicy, i->first.locality)) {
					TraceEvent(SevWarnAlways, "MissingLocality")
					    .detail("Server", i->first.uniqueID)
					    .detail("Locality", i->first.locality.toString());
					auto addr = i->first.address();
					self->invalidLocalityAddr.insert(AddressExclusion(addr.ip, addr.port));
					if (self->checkInvalidLocalities.isReady()) {
						self->checkInvalidLocalities = checkAndRemoveInvalidLocalityAddr(self);
						self->addActor.send(self->checkInvalidLocalities);
					}
				}
				self->addServer(i->first, i->second, self->serverTrackerErrorOut, 0);
			}
		}

		state std::set<std::vector<UID>>::iterator teamIter = self->primary ? initTeams->primaryTeams.begin() : initTeams->remoteTeams.begin();
		state std::set<std::vector<UID>>::iterator teamIterEnd = self->primary ? initTeams->primaryTeams.end() : initTeams->remoteTeams.end();
		for(; teamIter != teamIterEnd; ++teamIter) {
			self->addTeam(teamIter->begin(), teamIter->end(), true);
			wait( yield() );
		}

		return Void();
	}

	// Check if server or machine has a valid locality based on configured replication policy
	bool isValidLocality(Reference<IReplicationPolicy> storagePolicy, const LocalityData& locality) {
		// Future: Once we add simulation test that misconfigure a cluster, such as not setting some locality entries,
		// DD_VALIDATE_LOCALITY should always be true. Otherwise, simulation test may fail.
		if (!SERVER_KNOBS->DD_VALIDATE_LOCALITY) {
			// Disable the checking if locality is valid
			return true;
		}

		std::set<std::string> replicationPolicyKeys = storagePolicy->attributeKeys();
		for (auto& policy : replicationPolicyKeys) {
			if (!locality.isPresent(policy)) {
				return false;
			}
		}

		return true;
	}

	void evaluateTeamQuality() {
		int teamCount = teams.size(), serverCount = allServers.size();
		double teamsPerServer = (double)teamCount * configuration.storageTeamSize / serverCount;

		ASSERT( serverCount == server_info.size() );

		int minTeams = std::numeric_limits<int>::max();
		int maxTeams = std::numeric_limits<int>::min();
		double varTeams = 0;

		std::map<Optional<Standalone<StringRef>>, int> machineTeams;
		for(auto s = server_info.begin(); s != server_info.end(); ++s) {
			if(!server_status.get(s->first).isUnhealthy()) {
				int stc = s->second->teams.size();
				minTeams = std::min(minTeams, stc);
				maxTeams = std::max(maxTeams, stc);
				varTeams += (stc - teamsPerServer)*(stc - teamsPerServer);
				// Use zoneId as server's machine id
				machineTeams[s->second->lastKnownInterface.locality.zoneId()] += stc;
			}
		}
		varTeams /= teamsPerServer*teamsPerServer;

		int minMachineTeams = std::numeric_limits<int>::max();
		int maxMachineTeams = std::numeric_limits<int>::min();
		for( auto m = machineTeams.begin(); m != machineTeams.end(); ++m ) {
			minMachineTeams = std::min( minMachineTeams, m->second );
			maxMachineTeams = std::max( maxMachineTeams, m->second );
		}

		TraceEvent(
			minTeams>0 ? SevInfo : SevWarn,
			"DataDistributionTeamQuality", distributorId)
			.detail("Servers", serverCount)
			.detail("Teams", teamCount)
			.detail("TeamsPerServer", teamsPerServer)
			.detail("Variance", varTeams/serverCount)
			.detail("ServerMinTeams", minTeams)
			.detail("ServerMaxTeams", maxTeams)
			.detail("MachineMinTeams", minMachineTeams)
			.detail("MachineMaxTeams", maxMachineTeams);
	}

	int overlappingMembers( vector<UID> &team ) {
		if (team.empty()) {
			return 0;
		}

		int maxMatchingServers = 0;
		UID& serverID = team[0];
		for (auto& usedTeam : server_info[serverID]->teams) {
			auto used = usedTeam->getServerIDs();
			int teamIdx = 0;
			int usedIdx = 0;
			int matchingServers = 0;
			while(teamIdx < team.size() && usedIdx < used.size()) {
				if(team[teamIdx] == used[usedIdx]) {
					matchingServers++;
					teamIdx++;
					usedIdx++;
				} else if(team[teamIdx] < used[usedIdx]) {
					teamIdx++;
				} else {
					usedIdx++;
				}
			}
			ASSERT(matchingServers > 0);
			maxMatchingServers = std::max(maxMatchingServers, matchingServers);
			if(maxMatchingServers == team.size()) {
				return maxMatchingServers;
			}
		}

		return maxMatchingServers;
	}

	int overlappingMachineMembers( vector<Standalone<StringRef>>& team ) {
		if (team.empty()) {
			return 0;
		}

		int maxMatchingServers = 0;
		Standalone<StringRef>& serverID = team[0];
		for (auto& usedTeam : machine_info[serverID]->machineTeams) {
			auto used = usedTeam->machineIDs;
			int teamIdx = 0;
			int usedIdx = 0;
			int matchingServers = 0;
			while(teamIdx < team.size() && usedIdx < used.size()) {
				if(team[teamIdx] == used[usedIdx]) {
					matchingServers++;
					teamIdx++;
					usedIdx++;
				} else if(team[teamIdx] < used[usedIdx]) {
					teamIdx++;
				} else {
					usedIdx++;
				}
			}
			ASSERT(matchingServers > 0);
			maxMatchingServers = std::max(maxMatchingServers, matchingServers);
			if(maxMatchingServers == team.size()) {
				return maxMatchingServers;
			}
		}

		return maxMatchingServers;
	}

	Reference<TCMachineTeamInfo> findMachineTeam(vector<Standalone<StringRef>>& machineIDs) {
		if (machineIDs.empty()) {
			return Reference<TCMachineTeamInfo>();
		}

		Standalone<StringRef> machineID = machineIDs[0];
		for (auto& machineTeam : machine_info[machineID]->machineTeams) {
			if (machineTeam->machineIDs == machineIDs) {
				return machineTeam;
			}
		}

		return Reference<TCMachineTeamInfo>();
	}

	// Assume begin to end is sorted by std::sort
	// Assume InputIt is iterator to UID
	// Note: We must allow creating empty teams because empty team is created when a remote DB is initialized.
	// The empty team is used as the starting point to move data to the remote DB
	// begin : the start of the team member ID
	// end : end of the team member ID
	// isIntialTeam : False when the team is added by addTeamsBestOf(); True otherwise, e.g.,
	// when the team added at init() when we recreate teams by looking up DB
	template <class InputIt>
	void addTeam(InputIt begin, InputIt end, bool isInitialTeam) {
		vector<Reference<TCServerInfo>> newTeamServers;
		for (auto i = begin; i != end; ++i) {
			if (server_info.find(*i) != server_info.end()) {
				newTeamServers.push_back(server_info[*i]);
			}
		}

		addTeam(newTeamServers, isInitialTeam);
	}

	void addTeam(const vector<Reference<TCServerInfo>>& newTeamServers, bool isInitialTeam,
	             bool redundantTeam = false) {
		Reference<TCTeamInfo> teamInfo(new TCTeamInfo(newTeamServers));

		// Move satisfiesPolicy to the end for performance benefit
		bool badTeam = redundantTeam || teamInfo->size() != configuration.storageTeamSize
				|| !satisfiesPolicy(teamInfo->getServers());

		teamInfo->tracker = teamTracker(this, teamInfo, badTeam, redundantTeam);
		// ASSERT( teamInfo->serverIDs.size() > 0 ); //team can be empty at DB initialization
		if (badTeam) {
			badTeams.push_back(teamInfo);
			return;
		}

		// For a good team, we add it to teams and create machine team for it when necessary
		teams.push_back(teamInfo);
		for (int i = 0; i < newTeamServers.size(); ++i) {
			newTeamServers[i]->teams.push_back(teamInfo);
		}

		// Find or create machine team for the server team
		// Add the reference of machineTeam (with machineIDs) into process team
		vector<Standalone<StringRef>> machineIDs;
		for (auto server = newTeamServers.begin(); server != newTeamServers.end(); ++server) {
			ASSERT_WE_THINK((*server)->machine.isValid());
			machineIDs.push_back((*server)->machine->machineID);
		}
		sort(machineIDs.begin(), machineIDs.end());
		Reference<TCMachineTeamInfo> machineTeamInfo = findMachineTeam(machineIDs);

		// A team is not initial team if it is added by addTeamsBestOf() which always create a team with correct size
		// A non-initial team must have its machine team created and its size must be correct
		ASSERT(isInitialTeam || machineTeamInfo.isValid());

		// Create a machine team if it does not exist
		// Note an initial team may be added at init() even though the team size is not storageTeamSize
		if (!machineTeamInfo.isValid() && !machineIDs.empty()) {
			machineTeamInfo = addMachineTeam(machineIDs.begin(), machineIDs.end());
		}

		if (!machineTeamInfo.isValid()) {
			TraceEvent(SevWarn, "AddTeamWarning")
			    .detail("NotFoundMachineTeam", "OKIfTeamIsEmpty")
			    .detail("TeamInfo", teamInfo->getDesc());
		}

		teamInfo->machineTeam = machineTeamInfo;
		machineTeamInfo->serverTeams.push_back(teamInfo);
		if (g_network->isSimulated()) {
			// Update server team information for consistency check in simulation
			traceTeamCollectionInfo();
		}
	}

	void addTeam(std::set<UID> const& team, bool isInitialTeam) { addTeam(team.begin(), team.end(), isInitialTeam); }

	// Add a machine team specified by input machines
	Reference<TCMachineTeamInfo> addMachineTeam(vector<Reference<TCMachineInfo>> machines) {
		Reference<TCMachineTeamInfo> machineTeamInfo(new TCMachineTeamInfo(machines));
		machineTeams.push_back(machineTeamInfo);

		// Assign machine teams to machine
		for (auto machine : machines) {
			// A machine's machineTeams vector should not hold duplicate machineTeam members
			ASSERT_WE_THINK(std::count(machine->machineTeams.begin(), machine->machineTeams.end(), machineTeamInfo)==0);
			machine->machineTeams.push_back(machineTeamInfo);
		}

		return machineTeamInfo;
	}

	// Add a machine team by using the machineIDs from begin to end
	Reference<TCMachineTeamInfo> addMachineTeam(vector<Standalone<StringRef>>::iterator begin,
	                                            vector<Standalone<StringRef>>::iterator end) {
		vector<Reference<TCMachineInfo>> machines;

		for (auto i = begin; i != end; ++i) {
			if (machine_info.find(*i) != machine_info.end()) {
				machines.push_back(machine_info[*i]);
			} else {
				TraceEvent(SevWarn, "AddMachineTeamError").detail("MachineIDNotExist", i->contents().toString());
			}
		}

		return addMachineTeam(machines);
	}

	// Group storage servers (process) based on their machineId in LocalityData
	// All created machines are healthy
	// Return The number of healthy servers we grouped into machines
	int constructMachinesFromServers() {
		int totalServerIndex = 0;
		for(auto i = server_info.begin(); i != server_info.end(); ++i) {
			if (!server_status.get(i->first).isUnhealthy()) {
				checkAndCreateMachine(i->second);
				totalServerIndex++;
			}
		}

		return totalServerIndex;
	}

	void traceConfigInfo() {
		TraceEvent("DDConfig", distributorId)
		    .detail("StorageTeamSize", configuration.storageTeamSize)
		    .detail("DesiredTeamsPerServer", SERVER_KNOBS->DESIRED_TEAMS_PER_SERVER)
		    .detail("MaxTeamsPerServer", SERVER_KNOBS->MAX_TEAMS_PER_SERVER)
		    .detail("StoreType", configuration.storageServerStoreType);
	}

	void traceServerInfo() {
		int i = 0;

		TraceEvent("ServerInfo", distributorId).detail("Size", server_info.size());
		for (auto& server : server_info) {
			TraceEvent("ServerInfo", distributorId)
			    .detail("ServerInfoIndex", i++)
			    .detail("ServerID", server.first.toString())
			    .detail("ServerTeamOwned", server.second->teams.size())
			    .detail("MachineID", server.second->machine->machineID.contents().toString())
			    .detail("StoreType", server.second->storeType.toString())
			    .detail("InDesiredDC", server.second->inDesiredDC);
		}
		for (auto& server : server_info) {
			const UID& uid = server.first;
			TraceEvent("ServerStatus", distributorId)
			    .detail("ServerID", uid)
			    .detail("Healthy", !server_status.get(uid).isUnhealthy())
			    .detail("MachineIsValid", server_info[uid]->machine.isValid())
			    .detail("MachineTeamSize",
			            server_info[uid]->machine.isValid() ? server_info[uid]->machine->machineTeams.size() : -1);
		}
	}

	void traceServerTeamInfo() {
		int i = 0;

		TraceEvent("ServerTeamInfo", distributorId).detail("Size", teams.size());
		for (auto& team : teams) {
			TraceEvent("ServerTeamInfo", distributorId)
			    .detail("TeamIndex", i++)
			    .detail("Healthy", team->isHealthy())
			    .detail("HasHealthyFreeSpace", team->hasHealthyFreeSpace())
			    .detail("TeamSize", team->size())
			    .detail("MemberIDs", team->getServerIDsStr());
		}
	}

	void traceMachineInfo() {
		int i = 0;

		TraceEvent("MachineInfo").detail("Size", machine_info.size());
		for (auto& machine : machine_info) {
			TraceEvent("MachineInfo", distributorId)
			    .detail("MachineInfoIndex", i++)
			    .detail("Healthy", isMachineHealthy(machine.second))
			    .detail("MachineID", machine.first.contents().toString())
			    .detail("MachineTeamOwned", machine.second->machineTeams.size())
			    .detail("ServerNumOnMachine", machine.second->serversOnMachine.size())
			    .detail("ServersID", machine.second->getServersIDStr());
		}
	}

	void traceMachineTeamInfo() {
		int i = 0;

		TraceEvent("MachineTeamInfo", distributorId).detail("Size", machineTeams.size());
		for (auto& team : machineTeams) {
			TraceEvent("MachineTeamInfo", distributorId)
			    .detail("TeamIndex", i++)
			    .detail("MachineIDs", team->getMachineIDsStr())
			    .detail("ServerTeams", team->serverTeams.size());
		}
	}

	// Locality string is hashed into integer, used as KeyIndex
	// For better understand which KeyIndex is used for locality, we print this info in trace.
	void traceLocalityArrayIndexName() {
		TraceEvent("LocalityRecordKeyName").detail("Size", machineLocalityMap._keymap->_lookuparray.size());
		for (int i = 0; i < machineLocalityMap._keymap->_lookuparray.size(); ++i) {
			TraceEvent("LocalityRecordKeyIndexName")
			    .detail("KeyIndex", i)
			    .detail("KeyName", machineLocalityMap._keymap->_lookuparray[i]);
		}
	}

	void traceMachineLocalityMap() {
		int i = 0;

		TraceEvent("MachineLocalityMap", distributorId).detail("Size", machineLocalityMap.size());
		for (auto& uid : machineLocalityMap.getObjects()) {
			Reference<LocalityRecord> record = machineLocalityMap.getRecord(i);
			if (record.isValid()) {
				TraceEvent("MachineLocalityMap", distributorId)
				    .detail("LocalityIndex", i++)
				    .detail("UID", uid->toString())
				    .detail("LocalityRecord", record->toString());
			} else {
				TraceEvent("MachineLocalityMap")
				    .detail("LocalityIndex", i++)
				    .detail("UID", uid->toString())
				    .detail("LocalityRecord", "[NotFound]");
			}
		}
	}

	// To enable verbose debug info, set shouldPrint to true
	void traceAllInfo(bool shouldPrint = false) {

		if (!shouldPrint) return;

		TraceEvent("TraceAllInfo", distributorId).detail("Primary", primary);
		traceConfigInfo();
		traceServerInfo();
		traceServerTeamInfo();
		traceMachineInfo();
		traceMachineTeamInfo();
		traceLocalityArrayIndexName();
		traceMachineLocalityMap();
	}

	// We must rebuild machine locality map whenever the entry in the map is inserted or removed
	void rebuildMachineLocalityMap() {
		machineLocalityMap.clear();
		int numHealthyMachine = 0;
		for (auto machine = machine_info.begin(); machine != machine_info.end(); ++machine) {
			if (machine->second->serversOnMachine.empty()) {
				TraceEvent(SevWarn, "RebuildMachineLocalityMapError")
				    .detail("Machine", machine->second->machineID.toString())
				    .detail("NumServersOnMachine", 0);
				continue;
			}
			if (!isMachineHealthy(machine->second)) {
				continue;
			}
			Reference<TCServerInfo> representativeServer = machine->second->serversOnMachine[0];
			auto& locality = representativeServer->lastKnownInterface.locality;
			if (!isValidLocality(configuration.storagePolicy, locality)) {
				TraceEvent(SevWarn, "RebuildMachineLocalityMapError")
				    .detail("Machine", machine->second->machineID.toString())
				    .detail("InvalidLocality", locality.toString());
				continue;
			}
			const LocalityEntry& localityEntry = machineLocalityMap.add(locality, &representativeServer->id);
			machine->second->localityEntry = localityEntry;
			++numHealthyMachine;
		}
	}

	// Create machineTeamsToBuild number of machine teams
	// No operation if machineTeamsToBuild is 0
	// Note: The creation of machine teams should not depend on server teams:
	// No matter how server teams will be created, we will create the same set of machine teams;
	// We should never use server team number in building machine teams.
	//
	// Five steps to create each machine team, which are document in the function
	// Reuse ReplicationPolicy selectReplicas func to select machine team
	// return number of added machine teams
	int addBestMachineTeams(int machineTeamsToBuild) {
		int addedMachineTeams = 0;

		ASSERT(machineTeamsToBuild >= 0);
		// The number of machines is always no smaller than the storageTeamSize in a correct configuration
		ASSERT(machine_info.size() >= configuration.storageTeamSize);
		// Future: Consider if we should overbuild more machine teams to
		// allow machineTeamRemover() to get a more balanced machine teams per machine

		// Step 1: Create machineLocalityMap which will be used in building machine team
		rebuildMachineLocalityMap();

		// Add a team in each iteration
		while (addedMachineTeams < machineTeamsToBuild || notEnoughMachineTeamsForAMachine()) {
			// Step 2: Get least used machines from which we choose machines as a machine team
			std::vector<Reference<TCMachineInfo>> leastUsedMachines; // A less used machine has less number of teams
			int minTeamCount = std::numeric_limits<int>::max();
			for (auto& machine : machine_info) {
				// Skip invalid machine whose representative server is not in server_info
				ASSERT_WE_THINK(server_info.find(machine.second->serversOnMachine[0]->id) != server_info.end());
				// Skip unhealthy machines
				if (!isMachineHealthy(machine.second)) continue;
				// Skip machine with incomplete locality
				if (!isValidLocality(configuration.storagePolicy,
				                     machine.second->serversOnMachine[0]->lastKnownInterface.locality)) {
					continue;
				}

				// Invariant: We only create correct size machine teams.
				// When configuration (e.g., team size) is changed, the DDTeamCollection will be destroyed and rebuilt
				// so that the invariant will not be violated.
				int teamCount = machine.second->machineTeams.size();

				if (teamCount < minTeamCount) {
					leastUsedMachines.clear();
					minTeamCount = teamCount;
				}
				if (teamCount == minTeamCount) {
					leastUsedMachines.push_back(machine.second);
				}
			}

			std::vector<UID*> team;
			std::vector<LocalityEntry> forcedAttributes;

			// Step 4: Reuse Policy's selectReplicas() to create team for the representative process.
			std::vector<UID*> bestTeam;
			int bestScore = std::numeric_limits<int>::max();
			int maxAttempts = SERVER_KNOBS->BEST_OF_AMT; // BEST_OF_AMT = 4
			for (int i = 0; i < maxAttempts && i < 100; ++i) {
				// Step 3: Create a representative process for each machine.
				// Construct forcedAttribute from leastUsedMachines.
				// We will use forcedAttribute to call existing function to form a team
				if (leastUsedMachines.size()) {
					forcedAttributes.clear();
					// Randomly choose 1 least used machine
					Reference<TCMachineInfo> tcMachineInfo = deterministicRandom()->randomChoice(leastUsedMachines);
					ASSERT(!tcMachineInfo->serversOnMachine.empty());
					LocalityEntry process = tcMachineInfo->localityEntry;
					forcedAttributes.push_back(process);
					TraceEvent("ChosenMachine")
					    .detail("MachineInfo", tcMachineInfo->machineID)
					    .detail("LeaseUsedMachinesSize", leastUsedMachines.size())
					    .detail("ForcedAttributesSize", forcedAttributes.size());
				} else {
					// when leastUsedMachine is empty, we will never find a team later, so we can simply return.
					return addedMachineTeams;
				}

				// Choose a team that balances the # of teams per server among the teams
				// that have the least-utilized server
				team.clear();
				ASSERT_WE_THINK(forcedAttributes.size() == 1);
				auto success = machineLocalityMap.selectReplicas(configuration.storagePolicy, forcedAttributes, team);
				// NOTE: selectReplicas() should always return success when storageTeamSize = 1
				ASSERT_WE_THINK(configuration.storageTeamSize > 1 || (configuration.storageTeamSize == 1 && success));
				if (!success) {
					continue; // Try up to maxAttempts, since next time we may choose a different forcedAttributes
				}
				ASSERT(forcedAttributes.size() > 0);
				team.push_back((UID*)machineLocalityMap.getObject(forcedAttributes[0]));

				// selectReplicas() may NEVER return server not in server_info.
				for (auto& pUID : team) {
					ASSERT_WE_THINK(server_info.find(*pUID) != server_info.end());
				}

				// selectReplicas() should always return a team with correct size. otherwise, it has a bug
				ASSERT(team.size() == configuration.storageTeamSize);

				int score = 0;
				vector<Standalone<StringRef>> machineIDs;
				for (auto process = team.begin(); process != team.end(); process++) {
					Reference<TCServerInfo> server = server_info[**process];
					score += server->machine->machineTeams.size();
					Standalone<StringRef> machine_id = server->lastKnownInterface.locality.zoneId().get();
					machineIDs.push_back(machine_id);
				}

				// Only choose healthy machines into machine team
				ASSERT_WE_THINK(isMachineTeamHealthy(machineIDs));

				std::sort(machineIDs.begin(), machineIDs.end());
				int overlap = overlappingMachineMembers(machineIDs);
				if (overlap == machineIDs.size()) {
					maxAttempts += 1;
					continue;
				}
				score += SERVER_KNOBS->DD_OVERLAP_PENALTY*overlap;

				// SOMEDAY: randomly pick one from teams with the lowest score
				if (score < bestScore) {
					// bestTeam is the team which has the smallest number of teams its team members belong to.
					bestTeam = team;
					bestScore = score;
				}
			}

			// bestTeam should be a new valid team to be added into machine team now
			// Step 5: Restore machine from its representative process team and get the machine team
			if (bestTeam.size() == configuration.storageTeamSize) {
				// machineIDs is used to quickly check if the machineIDs belong to an existed team
				// machines keep machines reference for performance benefit by avoiding looking up machine by machineID
				vector<Reference<TCMachineInfo>> machines;
				for (auto process = bestTeam.begin(); process < bestTeam.end(); process++) {
					Reference<TCMachineInfo> machine = server_info[**process]->machine;
					machines.push_back(machine);
				}

				addMachineTeam(machines);
				addedMachineTeams++;
			} else {
				traceAllInfo(true);
				TraceEvent(SevWarn, "DataDistributionBuildTeams", distributorId)
				    .detail("Primary", primary)
				    .detail("Reason", "Unable to make desired machine Teams");
				lastBuildTeamsFailed = true;
				break;
			}
		}

		return addedMachineTeams;
	}

	bool isMachineTeamHealthy(vector<Standalone<StringRef>> const& machineIDs) {
		int healthyNum = 0;

		// A healthy machine team should have the desired number of machines
		if (machineIDs.size() != configuration.storageTeamSize) return false;

		for (auto& id : machineIDs) {
			auto& machine = machine_info[id];
			if (isMachineHealthy(machine)) {
				healthyNum++;
			}
		}
		return (healthyNum == machineIDs.size());
	}

	bool isMachineTeamHealthy(Reference<TCMachineTeamInfo> const& machineTeam) {
		int healthyNum = 0;

		// A healthy machine team should have the desired number of machines
		if (machineTeam->size() != configuration.storageTeamSize) return false;

		for (auto& machine : machineTeam->machines) {
			if (isMachineHealthy(machine)) {
				healthyNum++;
			}
		}
		return (healthyNum == machineTeam->machines.size());
	}

	bool isMachineHealthy(Reference<TCMachineInfo> const& machine) {
		if (!machine.isValid() || machine_info.find(machine->machineID) == machine_info.end() ||
		    machine->serversOnMachine.empty()) {
			return false;
		}

		// Healthy machine has at least one healthy server
		for (auto& server : machine->serversOnMachine) {
			if (!server_status.get(server->id).isUnhealthy()) {
				return true;
			}
		}

		return false;
	}

	// Return the healthy server with the least number of correct-size server teams
	Reference<TCServerInfo> findOneLeastUsedServer() {
		vector<Reference<TCServerInfo>> leastUsedServers;
		int minTeams = std::numeric_limits<int>::max();
		for (auto& server : server_info) {
			// Only pick healthy server, which is not failed or excluded.
			if (server_status.get(server.first).isUnhealthy()) continue;
			if (!isValidLocality(configuration.storagePolicy, server.second->lastKnownInterface.locality)) continue;

			int numTeams = server.second->teams.size();
			if (numTeams < minTeams) {
				minTeams = numTeams;
				leastUsedServers.clear();
			}
			if (minTeams == numTeams) {
				leastUsedServers.push_back(server.second);
			}
		}

		if (leastUsedServers.empty()) {
			// If we cannot find a healthy server with valid locality
			TraceEvent("NoHealthyAndValidLocalityServers")
				.detail("Servers", server_info.size())
				.detail("UnhealthyServers", unhealthyServers);
			return Reference<TCServerInfo>();
		} else {
			return deterministicRandom()->randomChoice(leastUsedServers);
		}
	}

	// Randomly choose one machine team that has chosenServer and has the correct size
	// When configuration is changed, we may have machine teams with old storageTeamSize
	Reference<TCMachineTeamInfo> findOneRandomMachineTeam(Reference<TCServerInfo> chosenServer) {
		if (!chosenServer->machine->machineTeams.empty()) {
			std::vector<Reference<TCMachineTeamInfo>> healthyMachineTeamsForChosenServer;
			for (auto& mt : chosenServer->machine->machineTeams) {
				if (isMachineTeamHealthy(mt)) {
					healthyMachineTeamsForChosenServer.push_back(mt);
				}
			}
			if (!healthyMachineTeamsForChosenServer.empty()) {
				return deterministicRandom()->randomChoice(healthyMachineTeamsForChosenServer);
			}
		}

		// If we cannot find a healthy machine team
		TraceEvent("NoHealthyMachineTeamForServer")
		    .detail("ServerID", chosenServer->id)
		    .detail("MachineTeams", chosenServer->machine->machineTeams.size());
		return Reference<TCMachineTeamInfo>();
	}

	// A server team should always come from servers on a machine team
	// Check if it is true
	bool isOnSameMachineTeam(Reference<TCTeamInfo>& team) {
		std::vector<Standalone<StringRef>> machineIDs;
		for (const auto& server : team->getServers()) {
			if (!server->machine.isValid()) return false;
			machineIDs.push_back(server->machine->machineID);
		}
		std::sort(machineIDs.begin(), machineIDs.end());

		int numExistance = 0;
		for (const auto& server : team->getServers()) {
			for (const auto& candidateMachineTeam : server->machine->machineTeams) {
				std::sort(candidateMachineTeam->machineIDs.begin(), candidateMachineTeam->machineIDs.end());
				if (machineIDs == candidateMachineTeam->machineIDs) {
					numExistance++;
					break;
				}
			}
		}
		return (numExistance == team->size());
	}

	// Sanity check the property of teams in unit test
	// Return true if all server teams belong to machine teams
	bool sanityCheckTeams() {
		for (auto& team : teams) {
			if (isOnSameMachineTeam(team) == false) {
				return false;
			}
		}

		return true;
	}

	int calculateHealthyServerCount() {
		int serverCount = 0;
		for (auto i = server_info.begin(); i != server_info.end(); ++i) {
			if (!server_status.get(i->first).isUnhealthy()) {
				++serverCount;
			}
		}
		return serverCount;
	}

	int calculateHealthyMachineCount() {
		int totalHealthyMachineCount = 0;
		for (auto& m : machine_info) {
			if (isMachineHealthy(m.second)) {
				++totalHealthyMachineCount;
			}
		}

		return totalHealthyMachineCount;
	}

	std::pair<int64_t, int64_t> calculateMinMaxServerTeamsOnServer() {
		int64_t minTeams = std::numeric_limits<int64_t>::max();
		int64_t maxTeams = 0;
		for (auto& server : server_info) {
			if (server_status.get(server.first).isUnhealthy()) {
				continue;
			}
			minTeams = std::min((int64_t) server.second->teams.size(), minTeams);
			maxTeams = std::max((int64_t) server.second->teams.size(), maxTeams);
		}
		return std::make_pair(minTeams, maxTeams);
	}

	std::pair<int64_t, int64_t> calculateMinMaxMachineTeamsOnMachine() {
		int64_t minTeams = std::numeric_limits<int64_t>::max();
		int64_t maxTeams = 0;
		for (auto& machine : machine_info) {
			if (!isMachineHealthy(machine.second)) {
				continue;
			}
			minTeams = std::min<int64_t>((int64_t) machine.second->machineTeams.size(), minTeams);
			maxTeams = std::max<int64_t>((int64_t) machine.second->machineTeams.size(), maxTeams);
		}
		return std::make_pair(minTeams, maxTeams);
	}

	// Sanity check
	bool isServerTeamCountCorrect(Reference<TCMachineTeamInfo>& mt) {
		int num = 0;
		bool ret = true;
		for (auto& team : teams) {
			if (team->machineTeam->machineIDs == mt->machineIDs) {
				++num;
			}
		}
		if (num != mt->serverTeams.size()) {
			ret = false;
			TraceEvent(SevError, "ServerTeamCountOnMachineIncorrect")
			    .detail("MachineTeam", mt->getMachineIDsStr())
			    .detail("ServerTeamsSize", mt->serverTeams.size())
			    .detail("CountedServerTeams", num);
		}
		return ret;
	}

	// Find the machine team with the least number of server teams
	std::pair<Reference<TCMachineTeamInfo>, int> getMachineTeamWithLeastProcessTeams() {
		Reference<TCMachineTeamInfo> retMT;
		int minNumProcessTeams = std::numeric_limits<int>::max();

		for (auto& mt : machineTeams) {
			if (EXPENSIVE_VALIDATION) {
				ASSERT(isServerTeamCountCorrect(mt));
			}

			if (mt->serverTeams.size() < minNumProcessTeams) {
				minNumProcessTeams = mt->serverTeams.size();
				retMT = mt;
			}
		}

		return std::pair<Reference<TCMachineTeamInfo>, int>(retMT, minNumProcessTeams);
	}

	// Find the machine team whose members are on the most number of machine teams, same logic as serverTeamRemover
	std::pair<Reference<TCMachineTeamInfo>, int> getMachineTeamWithMostMachineTeams() {
		Reference<TCMachineTeamInfo> retMT;
		int maxNumMachineTeams = 0;
		int targetMachineTeamNumPerMachine =
		    (SERVER_KNOBS->DESIRED_TEAMS_PER_SERVER * (configuration.storageTeamSize + 1)) / 2;

		for (auto& mt : machineTeams) {
			// The representative team number for the machine team mt is
			// the minimum number of machine teams of a machine in the team mt
			int representNumMachineTeams = std::numeric_limits<int>::max();
			for (auto& m : mt->machines) {
				representNumMachineTeams = std::min<int>(representNumMachineTeams, m->machineTeams.size());
			}
			if (representNumMachineTeams > targetMachineTeamNumPerMachine &&
			    representNumMachineTeams > maxNumMachineTeams) {
				maxNumMachineTeams = representNumMachineTeams;
				retMT = mt;
			}
		}

		return std::pair<Reference<TCMachineTeamInfo>, int>(retMT, maxNumMachineTeams);
	}

	// Find the server team whose members are on the most number of server teams
	std::pair<Reference<TCTeamInfo>, int> getServerTeamWithMostProcessTeams() {
		Reference<TCTeamInfo> retST;
		int maxNumProcessTeams = 0;
		int targetTeamNumPerServer = (SERVER_KNOBS->DESIRED_TEAMS_PER_SERVER * (configuration.storageTeamSize + 1)) / 2;

		for (auto& t : teams) {
			// The minimum number of teams of a server in a team is the representative team number for the team t
			int representNumProcessTeams = std::numeric_limits<int>::max();
			for (auto& server : t->getServers()) {
				representNumProcessTeams = std::min<int>(representNumProcessTeams, server->teams.size());
			}
			// We only remove the team whose representNumProcessTeams is larger than the targetTeamNumPerServer number
			// otherwise, teamBuilder will build the to-be-removed team again
			if (representNumProcessTeams > targetTeamNumPerServer && representNumProcessTeams > maxNumProcessTeams) {
				maxNumProcessTeams = representNumProcessTeams;
				retST = t;
			}
		}

		return std::pair<Reference<TCTeamInfo>, int>(retST, maxNumProcessTeams);
	}

	int getHealthyMachineTeamCount() {
		int healthyTeamCount = 0;
		for (auto mt = machineTeams.begin(); mt != machineTeams.end(); ++mt) {
			ASSERT((*mt)->machines.size() == configuration.storageTeamSize);

			if (isMachineTeamHealthy(*mt)) {
				++healthyTeamCount;
			}
		}

		return healthyTeamCount;
	}

	// Each machine is expected to have targetMachineTeamNumPerMachine
	// Return true if there exists a machine that does not have enough teams.
	bool notEnoughMachineTeamsForAMachine() {
		// If we want to remove the machine team with most machine teams, we use the same logic as
		// notEnoughTeamsForAServer
		int targetMachineTeamNumPerMachine =
		    SERVER_KNOBS->TR_FLAG_REMOVE_MT_WITH_MOST_TEAMS
		        ? (SERVER_KNOBS->DESIRED_TEAMS_PER_SERVER * (configuration.storageTeamSize + 1)) / 2
		        : SERVER_KNOBS->DESIRED_TEAMS_PER_SERVER;
		for (auto& m : machine_info) {
			// If SERVER_KNOBS->TR_FLAG_REMOVE_MT_WITH_MOST_TEAMS is false,
			// The desired machine team number is not the same with the desired server team number
			// in notEnoughTeamsForAServer() below, because the machineTeamRemover() does not
			// remove a machine team with the most number of machine teams.
			if (m.second->machineTeams.size() < targetMachineTeamNumPerMachine && isMachineHealthy(m.second)) {
				return true;
			}
		}

		return false;
	}

	// Each server is expected to have targetTeamNumPerServer teams.
	// Return true if there exists a server that does not have enough teams.
	bool notEnoughTeamsForAServer() {
		// We build more teams than we finally want so that we can use serverTeamRemover() actor to remove the teams
		// whose member belong to too many teams. This allows us to get a more balanced number of teams per server.
		// We want to ensure every server has targetTeamNumPerServer teams.
		// The numTeamsPerServerFactor is calculated as
		// (SERVER_KNOBS->DESIRED_TEAMS_PER_SERVER + ideal_num_of_teams_per_server) / 2
		// ideal_num_of_teams_per_server is (#teams * storageTeamSize) / #servers, which is
		// (#servers * DESIRED_TEAMS_PER_SERVER * storageTeamSize) / #servers.
		int targetTeamNumPerServer = (SERVER_KNOBS->DESIRED_TEAMS_PER_SERVER * (configuration.storageTeamSize + 1)) / 2;
		ASSERT(targetTeamNumPerServer > 0);
		for (auto& s : server_info) {
			if (s.second->teams.size() < targetTeamNumPerServer && !server_status.get(s.first).isUnhealthy()) {
				return true;
			}
		}

		return false;
	}

	// Create server teams based on machine teams
	// Before the number of machine teams reaches the threshold, build a machine team for each server team
	// When it reaches the threshold, first try to build a server team with existing machine teams; if failed,
	// build an extra machine team and record the event in trace
	int addTeamsBestOf(int teamsToBuild, int desiredTeams, int maxTeams) {
		ASSERT(teamsToBuild >= 0);
		ASSERT_WE_THINK(machine_info.size() > 0 || server_info.size() == 0);
		ASSERT_WE_THINK(SERVER_KNOBS->DESIRED_TEAMS_PER_SERVER >= 1 && configuration.storageTeamSize >= 1);

		int addedMachineTeams = 0;
		int addedTeams = 0;

		// Exclude machine teams who have members in the wrong configuration.
		// When we change configuration, we may have machine teams with storageTeamSize in the old configuration.
		int healthyMachineTeamCount = getHealthyMachineTeamCount();
		int totalMachineTeamCount = machineTeams.size();
		int totalHealthyMachineCount = calculateHealthyMachineCount();

		int desiredMachineTeams = SERVER_KNOBS->DESIRED_TEAMS_PER_SERVER * totalHealthyMachineCount;
		int maxMachineTeams = SERVER_KNOBS->MAX_TEAMS_PER_SERVER * totalHealthyMachineCount;
		// machineTeamsToBuild mimics how the teamsToBuild is calculated in buildTeams()
		int machineTeamsToBuild = std::max(
		    0, std::min(desiredMachineTeams - healthyMachineTeamCount, maxMachineTeams - totalMachineTeamCount));

		TraceEvent("BuildMachineTeams")
		    .detail("TotalHealthyMachine", totalHealthyMachineCount)
		    .detail("HealthyMachineTeamCount", healthyMachineTeamCount)
		    .detail("DesiredMachineTeams", desiredMachineTeams)
		    .detail("MaxMachineTeams", maxMachineTeams)
		    .detail("MachineTeamsToBuild", machineTeamsToBuild);
		// Pre-build all machine teams until we have the desired number of machine teams
		if (machineTeamsToBuild > 0 || notEnoughMachineTeamsForAMachine()) {
			addedMachineTeams = addBestMachineTeams(machineTeamsToBuild);
		}

		while (addedTeams < teamsToBuild || notEnoughTeamsForAServer()) {
			// Step 1: Create 1 best machine team
			std::vector<UID> bestServerTeam;
			int bestScore = std::numeric_limits<int>::max();
			int maxAttempts = SERVER_KNOBS->BEST_OF_AMT; // BEST_OF_AMT = 4
			bool earlyQuitBuild = false;
			for (int i = 0; i < maxAttempts && i < 100; ++i) {
				// Step 2: Choose 1 least used server and then choose 1 least used machine team from the server
				Reference<TCServerInfo> chosenServer = findOneLeastUsedServer();
				if (!chosenServer.isValid()) {
					TraceEvent(SevWarn, "NoValidServer").detail("Primary", primary);
					earlyQuitBuild = true;
					break;
				}
				// Note: To avoid creating correlation of picked machine teams, we simply choose a random machine team
				// instead of choosing the least used machine team.
				// The correlation happens, for example, when we add two new machines, we may always choose the machine
				// team with these two new machines because they are typically less used.
				Reference<TCMachineTeamInfo> chosenMachineTeam = findOneRandomMachineTeam(chosenServer);

				if (!chosenMachineTeam.isValid()) {
					// We may face the situation that temporarily we have no healthy machine.
					TraceEvent(SevWarn, "MachineTeamNotFound")
					    .detail("Primary", primary)
					    .detail("MachineTeams", machineTeams.size());
					continue; // try randomly to find another least used server
				}

				// From here, chosenMachineTeam must have a healthy server team
				// Step 3: Randomly pick 1 server from each machine in the chosen machine team to form a server team
				vector<UID> serverTeam;
				int chosenServerCount = 0;
				for (auto& machine : chosenMachineTeam->machines) {
					UID serverID;
					if (machine == chosenServer->machine) {
						serverID = chosenServer->id;
						++chosenServerCount;
					} else {
						std::vector<Reference<TCServerInfo>> healthyProcesses;
						for (auto it : machine->serversOnMachine) {
							if (!server_status.get(it->id).isUnhealthy()) {
								healthyProcesses.push_back(it);
							}
						}
						serverID = deterministicRandom()->randomChoice(healthyProcesses)->id;
					}
					serverTeam.push_back(serverID);
				}

				ASSERT(chosenServerCount == 1); // chosenServer should be used exactly once
				ASSERT(serverTeam.size() == configuration.storageTeamSize);

				std::sort(serverTeam.begin(), serverTeam.end());
				int overlap = overlappingMembers(serverTeam);
				if (overlap == serverTeam.size()) {
					maxAttempts += 1;
					continue;
				}

				// Pick the server team with smallest score in all attempts
				// If we use different metric here, DD may oscillate infinitely in creating and removing teams.
				// SOMEDAY: Improve the code efficiency by using reservoir algorithm
				int score = SERVER_KNOBS->DD_OVERLAP_PENALTY*overlap;
				for (auto& server : serverTeam) {
					score += server_info[server]->teams.size();
				}
				TraceEvent("BuildServerTeams")
				    .detail("Score", score)
				    .detail("BestScore", bestScore)
				    .detail("TeamSize", serverTeam.size())
				    .detail("StorageTeamSize", configuration.storageTeamSize);
				if (score < bestScore) {
					bestScore = score;
					bestServerTeam = serverTeam;
				}
			}

			if (earlyQuitBuild) {
				break;
			}
			if (bestServerTeam.size() != configuration.storageTeamSize) {
				// Not find any team and will unlikely find a team
				lastBuildTeamsFailed = true;
				break;
			}

			// Step 4: Add the server team
			addTeam(bestServerTeam.begin(), bestServerTeam.end(), false);
			addedTeams++;
		}

		healthyMachineTeamCount = getHealthyMachineTeamCount();

		std::pair<uint64_t, uint64_t> minMaxTeamsOnServer = calculateMinMaxServerTeamsOnServer();
		std::pair<uint64_t, uint64_t> minMaxMachineTeamsOnMachine = calculateMinMaxMachineTeamsOnMachine();

		TraceEvent("TeamCollectionInfo", distributorId)
		    .detail("Primary", primary)
		    .detail("AddedTeams", addedTeams)
		    .detail("TeamsToBuild", teamsToBuild)
		    .detail("CurrentTeams", teams.size())
		    .detail("DesiredTeams", desiredTeams)
		    .detail("MaxTeams", maxTeams)
		    .detail("StorageTeamSize", configuration.storageTeamSize)
		    .detail("CurrentMachineTeams", machineTeams.size())
		    .detail("CurrentHealthyMachineTeams", healthyMachineTeamCount)
		    .detail("DesiredMachineTeams", desiredMachineTeams)
		    .detail("MaxMachineTeams", maxMachineTeams)
		    .detail("TotalHealthyMachines", totalHealthyMachineCount)
		    .detail("MinTeamsOnServer", minMaxTeamsOnServer.first)
		    .detail("MaxTeamsOnServer", minMaxTeamsOnServer.second)
		    .detail("MinMachineTeamsOnMachine", minMaxMachineTeamsOnMachine.first)
		    .detail("MaxMachineTeamsOnMachine", minMaxMachineTeamsOnMachine.second)
		    .detail("DoBuildTeams", doBuildTeams)
		    .trackLatest("TeamCollectionInfo");

		return addedTeams;
	}

	// Check if the number of server (and machine teams) is larger than the maximum allowed number
	void traceTeamCollectionInfo() {
		int totalHealthyServerCount = calculateHealthyServerCount();
		int desiredServerTeams = SERVER_KNOBS->DESIRED_TEAMS_PER_SERVER * totalHealthyServerCount;
		int maxServerTeams = SERVER_KNOBS->MAX_TEAMS_PER_SERVER * totalHealthyServerCount;

		int totalHealthyMachineCount = calculateHealthyMachineCount();
		int desiredMachineTeams = SERVER_KNOBS->DESIRED_TEAMS_PER_SERVER * totalHealthyMachineCount;
		int maxMachineTeams = SERVER_KNOBS->MAX_TEAMS_PER_SERVER * totalHealthyMachineCount;
		int healthyMachineTeamCount = getHealthyMachineTeamCount();

		std::pair<uint64_t, uint64_t> minMaxTeamsOnServer = calculateMinMaxServerTeamsOnServer();
		std::pair<uint64_t, uint64_t> minMaxMachineTeamsOnMachine = calculateMinMaxMachineTeamsOnMachine();

		TraceEvent("TeamCollectionInfo", distributorId)
		    .detail("Primary", primary)
		    .detail("AddedTeams", 0)
		    .detail("TeamsToBuild", 0)
		    .detail("CurrentTeams", teams.size())
		    .detail("DesiredTeams", desiredServerTeams)
		    .detail("MaxTeams", maxServerTeams)
		    .detail("StorageTeamSize", configuration.storageTeamSize)
		    .detail("CurrentMachineTeams", machineTeams.size())
		    .detail("CurrentHealthyMachineTeams", healthyMachineTeamCount)
		    .detail("DesiredMachineTeams", desiredMachineTeams)
		    .detail("MaxMachineTeams", maxMachineTeams)
		    .detail("TotalHealthyMachines", totalHealthyMachineCount)
		    .detail("MinTeamsOnServer", minMaxTeamsOnServer.first)
		    .detail("MaxTeamsOnServer", minMaxTeamsOnServer.second)
		    .detail("MinMachineTeamsOnMachine", minMaxMachineTeamsOnMachine.first)
		    .detail("MaxMachineTeamsOnMachine", minMaxMachineTeamsOnMachine.second)
		    .detail("DoBuildTeams", doBuildTeams)
		    .trackLatest("TeamCollectionInfo");

		// Advance time so that we will not have multiple TeamCollectionInfo at the same time, otherwise
		// simulation test will randomly pick one TeamCollectionInfo trace, which could be the one before build teams
		// wait(delay(0.01));

		// Debug purpose
		// if (healthyMachineTeamCount > desiredMachineTeams || machineTeams.size() > maxMachineTeams) {
		// 	// When the number of machine teams is over the limit, print out the current team info.
		// 	traceAllInfo(true);
		// }
	}

	// Use the current set of known processes (from server_info) to compute an optimized set of storage server teams.
	// The following are guarantees of the process:
	//   - Each newly-built team will meet the replication policy
	//   - All newly-built teams will have exactly teamSize machines
	//
	// buildTeams() only ever adds teams to the list of teams. Teams are only removed from the list when all data has been removed.
	//
	// buildTeams will not count teams larger than teamSize against the desired teams.
	ACTOR static Future<Void> buildTeams( DDTeamCollection* self ) {
		state int desiredTeams;
		int serverCount = 0;
		int uniqueMachines = 0;
		std::set<Optional<Standalone<StringRef>>> machines;

		for (auto i = self->server_info.begin(); i != self->server_info.end(); ++i) {
			if (!self->server_status.get(i->first).isUnhealthy()) {
				++serverCount;
				LocalityData& serverLocation = i->second->lastKnownInterface.locality;
				machines.insert( serverLocation.zoneId() );
			}
		}
		uniqueMachines = machines.size();
		TraceEvent("BuildTeams")
			.detail("ServerCount", self->server_info.size())
			.detail("UniqueMachines", uniqueMachines)
			.detail("Primary", self->primary)
			.detail("StorageTeamSize", self->configuration.storageTeamSize);

		// If there are too few machines to even build teams or there are too few represented datacenters, build no new teams
		if( uniqueMachines >= self->configuration.storageTeamSize ) {
			desiredTeams = SERVER_KNOBS->DESIRED_TEAMS_PER_SERVER * serverCount;
			int maxTeams = SERVER_KNOBS->MAX_TEAMS_PER_SERVER * serverCount;

			// Exclude teams who have members in the wrong configuration, since we don't want these teams
			int teamCount = 0;
			int totalTeamCount = 0;
			for (int i = 0; i < self->teams.size(); ++i) {
				if (!self->teams[i]->isWrongConfiguration()) {
					if( self->teams[i]->isHealthy() ) {
						teamCount++;
					}
					totalTeamCount++;
				}
			}

			// teamsToBuild is calculated such that we will not build too many teams in the situation
			// when all (or most of) teams become unhealthy temporarily and then healthy again
			state int teamsToBuild = std::max(0, std::min(desiredTeams - teamCount, maxTeams - totalTeamCount));

			TraceEvent("BuildTeamsBegin", self->distributorId)
			    .detail("TeamsToBuild", teamsToBuild)
			    .detail("DesiredTeams", desiredTeams)
			    .detail("MaxTeams", maxTeams)
			    .detail("BadTeams", self->badTeams.size())
			    .detail("UniqueMachines", uniqueMachines)
			    .detail("TeamSize", self->configuration.storageTeamSize)
			    .detail("Servers", serverCount)
			    .detail("CurrentTrackedTeams", self->teams.size())
			    .detail("HealthyTeamCount", teamCount)
			    .detail("TotalTeamCount", totalTeamCount)
			    .detail("MachineTeamCount", self->machineTeams.size())
			    .detail("MachineCount", self->machine_info.size())
			    .detail("DesiredTeamsPerServer", SERVER_KNOBS->DESIRED_TEAMS_PER_SERVER);

			self->lastBuildTeamsFailed = false;
			if (teamsToBuild > 0 || self->notEnoughTeamsForAServer()) {
				state vector<std::vector<UID>> builtTeams;

				// addTeamsBestOf() will not add more teams than needed.
				// If the team number is more than the desired, the extra teams are added in the code path when
				// a team is added as an initial team
				int addedTeams = self->addTeamsBestOf(teamsToBuild, desiredTeams, maxTeams);

				if (addedTeams <= 0 && self->teams.size() == 0) {
					TraceEvent(SevWarn, "NoTeamAfterBuildTeam")
						.detail("TeamNum", self->teams.size())
						.detail("Debug", "Check information below");
					// Debug: set true for traceAllInfo() to print out more information
					self->traceAllInfo();
				}
			} else {
				int totalHealthyMachineCount = self->calculateHealthyMachineCount();

				int desiredMachineTeams = SERVER_KNOBS->DESIRED_TEAMS_PER_SERVER * totalHealthyMachineCount;
				int maxMachineTeams = SERVER_KNOBS->MAX_TEAMS_PER_SERVER * totalHealthyMachineCount;
				int healthyMachineTeamCount = self->getHealthyMachineTeamCount();

				std::pair<uint64_t, uint64_t> minMaxTeamsOnServer = self->calculateMinMaxServerTeamsOnServer();
				std::pair<uint64_t, uint64_t> minMaxMachineTeamsOnMachine = self->calculateMinMaxMachineTeamsOnMachine();

				TraceEvent("TeamCollectionInfo", self->distributorId)
				    .detail("Primary", self->primary)
				    .detail("AddedTeams", 0)
				    .detail("TeamsToBuild", teamsToBuild)
				    .detail("CurrentTeams", self->teams.size())
				    .detail("DesiredTeams", desiredTeams)
				    .detail("MaxTeams", maxTeams)
				    .detail("StorageTeamSize", self->configuration.storageTeamSize)
				    .detail("CurrentMachineTeams", self->machineTeams.size())
				    .detail("CurrentHealthyMachineTeams", healthyMachineTeamCount)
				    .detail("DesiredMachineTeams", desiredMachineTeams)
				    .detail("MaxMachineTeams", maxMachineTeams)
				    .detail("TotalHealthyMachines", totalHealthyMachineCount)
				    .detail("MinTeamsOnServer", minMaxTeamsOnServer.first)
				    .detail("MaxTeamsOnServer", minMaxTeamsOnServer.second)
				    .detail("MinMachineTeamsOnMachine", minMaxMachineTeamsOnMachine.first)
				    .detail("MaxMachineTeamsOnMachine", minMaxMachineTeamsOnMachine.second)
				    .detail("DoBuildTeams", self->doBuildTeams)
				    .trackLatest("TeamCollectionInfo");
			}
		}

		self->evaluateTeamQuality();

		//Building teams can cause servers to become undesired, which can make teams unhealthy.
		//Let all of these changes get worked out before responding to the get team request
		wait( delay(0, TaskPriority::DataDistributionLaunch) );

		return Void();
	}

	void noHealthyTeams() {
		std::set<UID> desiredServerSet;
		std::string desc;
		for (auto i = server_info.begin(); i != server_info.end(); ++i) {
			ASSERT(i->first == i->second->id);
			if (!server_status.get(i->first).isFailed) {
				desiredServerSet.insert(i->first);
				desc += i->first.shortString() + " (" + i->second->lastKnownInterface.toString() + "), ";
			}
		}

		TraceEvent(SevWarn, "NoHealthyTeams", distributorId)
			.detail("CurrentTeamCount", teams.size())
			.detail("ServerCount", server_info.size())
			.detail("NonFailedServerCount", desiredServerSet.size());
	}

	bool shouldHandleServer(const StorageServerInterface &newServer) {
		return (includedDCs.empty() ||
		        std::find(includedDCs.begin(), includedDCs.end(), newServer.locality.dcId()) != includedDCs.end() ||
		        (otherTrackedDCs.present() && std::find(otherTrackedDCs.get().begin(), otherTrackedDCs.get().end(),
		                                                newServer.locality.dcId()) == otherTrackedDCs.get().end()));
	}

	void addServer( StorageServerInterface newServer, ProcessClass processClass, Promise<Void> errorOut, Version addedVersion ) {
		if (!shouldHandleServer(newServer)) {
			return;
		}
		allServers.push_back( newServer.id() );

		TraceEvent("AddedStorageServer", distributorId).detail("ServerID", newServer.id()).detail("ProcessClass", processClass.toString()).detail("WaitFailureToken", newServer.waitFailure.getEndpoint().token).detail("Address", newServer.waitFailure.getEndpoint().getPrimaryAddress());
		auto &r = server_info[newServer.id()] = Reference<TCServerInfo>( new TCServerInfo( newServer, processClass, includedDCs.empty() || std::find(includedDCs.begin(), includedDCs.end(), newServer.locality.dcId()) != includedDCs.end(), storageServerSet ) );

		// Establish the relation between server and machine
		checkAndCreateMachine(r);

		r->tracker = storageServerTracker( this, cx, r.getPtr(), errorOut, addedVersion );
		doBuildTeams = true; // Adding a new server triggers to build new teams
		restartTeamBuilder.trigger();
	}

	bool removeTeam( Reference<TCTeamInfo> team ) {
		TraceEvent("RemovedTeam", distributorId).detail("Team", team->getDesc());
		bool found = false;
		for(int t=0; t<teams.size(); t++) {
			if( teams[t] == team ) {
				teams[t--] = teams.back();
				teams.pop_back();
				found = true;
				break;
			}
		}

		for(const auto& server : team->getServers()) {
			for(int t = 0; t<server->teams.size(); t++) {
				if( server->teams[t] == team ) {
					ASSERT(found);
					server->teams[t--] = server->teams.back();
					server->teams.pop_back();
					break; // The teams on a server should never duplicate
				}
			}
		}

		// Remove the team from its machine team
		bool foundInMachineTeam = false;
		for (int t = 0; t < team->machineTeam->serverTeams.size(); ++t) {
			if (team->machineTeam->serverTeams[t] == team) {
				team->machineTeam->serverTeams[t--] = team->machineTeam->serverTeams.back();
				team->machineTeam->serverTeams.pop_back();
				foundInMachineTeam = true;
				break; // The same team is added to the serverTeams only once
			}
		}

		ASSERT_WE_THINK(foundInMachineTeam);
		team->tracker.cancel();
		if (g_network->isSimulated()) {
			// Update server team information for consistency check in simulation
			traceTeamCollectionInfo();
		}
		return found;
	}

	// Check if the server belongs to a machine; if not, create the machine.
	// Establish the two-direction link between server and machine
	Reference<TCMachineInfo> checkAndCreateMachine(Reference<TCServerInfo> server) {
		ASSERT(server.isValid() && server_info.find(server->id) != server_info.end());
		auto& locality = server->lastKnownInterface.locality;
		Standalone<StringRef> machine_id = locality.zoneId().get(); // locality to machine_id with std::string type

		Reference<TCMachineInfo> machineInfo;
		if (machine_info.find(machine_id) == machine_info.end()) {
			// uid is the first storage server process on the machine
			TEST(true);
			// For each machine, store the first server's localityEntry into machineInfo for later use.
			LocalityEntry localityEntry = machineLocalityMap.add(locality, &server->id);
			machineInfo = Reference<TCMachineInfo>(new TCMachineInfo(server, localityEntry));
			machine_info.insert(std::make_pair(machine_id, machineInfo));
		} else {
			machineInfo = machine_info.find(machine_id)->second;
			machineInfo->serversOnMachine.push_back(server);
		}
		server->machine = machineInfo;

		return machineInfo;
	}

	// Check if the serverTeam belongs to a machine team; If not, create the machine team
	// Note: This function may make the machine team number larger than the desired machine team number
	Reference<TCMachineTeamInfo> checkAndCreateMachineTeam(Reference<TCTeamInfo> serverTeam) {
		std::vector<Standalone<StringRef>> machineIDs;
		for (auto& server : serverTeam->getServers()) {
			Reference<TCMachineInfo> machine = server->machine;
			machineIDs.push_back(machine->machineID);
		}

		std::sort(machineIDs.begin(), machineIDs.end());
		Reference<TCMachineTeamInfo> machineTeam = findMachineTeam(machineIDs);
		if (!machineTeam.isValid()) { // Create the machine team if it does not exist
			machineTeam = addMachineTeam(machineIDs.begin(), machineIDs.end());
		}

		machineTeam->serverTeams.push_back(serverTeam);

		return machineTeam;
	}

	// Remove the removedMachineInfo machine and any related machine team
	void removeMachine(DDTeamCollection* self, Reference<TCMachineInfo> removedMachineInfo) {
		// Find machines that share teams with the removed machine
		std::set<Standalone<StringRef>> machinesWithAjoiningTeams;
		for (auto& machineTeam : removedMachineInfo->machineTeams) {
			machinesWithAjoiningTeams.insert(machineTeam->machineIDs.begin(), machineTeam->machineIDs.end());
		}
		machinesWithAjoiningTeams.erase(removedMachineInfo->machineID);
		// For each machine in a machine team with the removed machine,
		// erase shared machine teams from the list of teams.
		for (auto it = machinesWithAjoiningTeams.begin(); it != machinesWithAjoiningTeams.end(); ++it) {
			auto& machineTeams = machine_info[*it]->machineTeams;
			for (int t = 0; t < machineTeams.size(); t++) {
				auto& machineTeam = machineTeams[t];
				if (std::count(machineTeam->machineIDs.begin(), machineTeam->machineIDs.end(),
				               removedMachineInfo->machineID)) {
					machineTeams[t--] = machineTeams.back();
					machineTeams.pop_back();
				}
			}
		}
		removedMachineInfo->machineTeams.clear();

		// Remove global machine team that includes removedMachineInfo
		for (int t = 0; t < machineTeams.size(); t++) {
			auto& machineTeam = machineTeams[t];
			if (std::count(machineTeam->machineIDs.begin(), machineTeam->machineIDs.end(),
			               removedMachineInfo->machineID)) {
				removeMachineTeam(machineTeam);
				// removeMachineTeam will swap the last team in machineTeams vector into [t];
				// t-- to avoid skipping the element
				t--;
			}
		}

		// Remove removedMachineInfo from machine's global info
		machine_info.erase(removedMachineInfo->machineID);
		TraceEvent("MachineLocalityMapUpdate").detail("MachineUIDRemoved", removedMachineInfo->machineID.toString());

		// We do not update macineLocalityMap when a machine is removed because we will do so when we use it in
		// addBestMachineTeams()
		// rebuildMachineLocalityMap();
	}

	// Invariant: Remove a machine team only when the server teams on it has been removed
	// We never actively remove a machine team.
	// A machine team is removed when a machine is removed,
	// which is caused by the event when all servers on the machine is removed.
	// NOTE: When this function is called in the loop of iterating machineTeams, make sure NOT increase the index
	// in the next iteration of the loop. Otherwise, you may miss checking some elements in machineTeams
	bool removeMachineTeam(Reference<TCMachineTeamInfo> targetMT) {
		bool foundMachineTeam = false;
		for (int i = 0; i < machineTeams.size(); i++) {
			Reference<TCMachineTeamInfo> mt = machineTeams[i];
			if (mt->machineIDs == targetMT->machineIDs) {
				machineTeams[i--] = machineTeams.back();
				machineTeams.pop_back();
				foundMachineTeam = true;
				break;
			}
		}
		// Remove machine team on each machine
		for (auto& machine : targetMT->machines) {
			for (int i = 0; i < machine->machineTeams.size(); ++i) {
				if (machine->machineTeams[i]->machineIDs == targetMT->machineIDs) {
					machine->machineTeams[i--] = machine->machineTeams.back();
					machine->machineTeams.pop_back();
					break; // The machineTeams on a machine should never duplicate
				}
			}
		}

		return foundMachineTeam;
	}

	void removeServer(DDTeamCollection* self, UID removedServer) {
		TraceEvent("RemovedStorageServer", distributorId).detail("ServerID", removedServer);

		// ASSERT( !shardsAffectedByTeamFailure->getServersForTeam( t ) for all t in teams that contain removedServer )
		Reference<TCServerInfo> removedServerInfo = server_info[removedServer];

		// Step: Remove server team that relate to removedServer
		// Find all servers with which the removedServer shares teams
		std::set<UID> serversWithAjoiningTeams;
		auto& sharedTeams = removedServerInfo->teams;
		for (int i = 0; i < sharedTeams.size(); ++i) {
			auto& teamIds = sharedTeams[i]->getServerIDs();
			serversWithAjoiningTeams.insert( teamIds.begin(), teamIds.end() );
		}
		serversWithAjoiningTeams.erase( removedServer );

		// For each server in a team with the removedServer, erase shared teams from the list of teams in that other server
		for( auto it = serversWithAjoiningTeams.begin(); it != serversWithAjoiningTeams.end(); ++it ) {
			auto& serverTeams = server_info[*it]->teams;
			for (int t = 0; t < serverTeams.size(); t++) {
				auto& serverIds = serverTeams[t]->getServerIDs();
				if ( std::count( serverIds.begin(), serverIds.end(), removedServer ) ) {
					serverTeams[t--] = serverTeams.back();
					serverTeams.pop_back();
				}
			}
		}

		// Step: Remove all teams that contain removedServer
		// SOMEDAY: can we avoid walking through all teams, since we have an index of teams in which removedServer participated
		int removedCount = 0;
		for (int t = 0; t < teams.size(); t++) {
			if ( std::count( teams[t]->getServerIDs().begin(), teams[t]->getServerIDs().end(), removedServer ) ) {
				TraceEvent("TeamRemoved")
				    .detail("Primary", primary)
				    .detail("TeamServerIDs", teams[t]->getServerIDsStr());
				// removeTeam also needs to remove the team from the machine team info.
				removeTeam(teams[t]);
				t--;
				removedCount++;
			}
		}

		if (removedCount == 0) {
			TraceEvent(SevInfo, "NoTeamsRemovedWhenServerRemoved")
			    .detail("Primary", primary)
			    .detail("Debug", "ThisShouldRarelyHappen_CheckInfoBelow");
		}

		// Step: Remove machine info related to removedServer
		// Remove the server from its machine
		Reference<TCMachineInfo> removedMachineInfo = removedServerInfo->machine;
		for (int i = 0; i < removedMachineInfo->serversOnMachine.size(); ++i) {
			if (removedMachineInfo->serversOnMachine[i] == removedServerInfo) {
				// Safe even when removedServerInfo is the last one
				removedMachineInfo->serversOnMachine[i--] = removedMachineInfo->serversOnMachine.back();
				removedMachineInfo->serversOnMachine.pop_back();
				break;
			}
		}
		// Remove machine if no server on it
		// Note: Remove machine (and machine team) after server teams have been removed, because
		// we remove a machine team only when the server teams on it have been removed
		if (removedMachineInfo->serversOnMachine.size() == 0) {
			removeMachine(self, removedMachineInfo);
		}

		// If the machine uses removedServer's locality and the machine still has servers, the the machine's
		// representative server will be updated when it is used in addBestMachineTeams()
		// Note that since we do not rebuildMachineLocalityMap() here, the machineLocalityMap can be stale.
		// This is ok as long as we do not arbitrarily validate if machine team satisfies replication policy.

		if (server_info[removedServer]->wrongStoreTypeToRemove.get()) {
			if (self->wrongStoreTypeRemover.isReady()) {
				self->wrongStoreTypeRemover = removeWrongStoreType(self);
				self->addActor.send(self->wrongStoreTypeRemover);
			}
		}

		// Step: Remove removedServer from server's global data
		for (int s = 0; s < allServers.size(); s++) {
			if (allServers[s] == removedServer) {
				allServers[s--] = allServers.back();
				allServers.pop_back();
			}
		}
		server_info.erase( removedServer );

		if(server_status.get(removedServer).initialized && server_status.get(removedServer).isUnhealthy()) {
			unhealthyServers--;
		}
		server_status.clear( removedServer );

		//FIXME: add remove support to localitySet so we do not have to recreate it
		resetLocalitySet();

		doBuildTeams = true;
		restartTeamBuilder.trigger();

		TraceEvent("DataDistributionTeamCollectionUpdate", distributorId)
		    .detail("Teams", teams.size())
		    .detail("BadTeams", badTeams.size())
		    .detail("Servers", allServers.size())
		    .detail("Machines", machine_info.size())
		    .detail("MachineTeams", machineTeams.size())
		    .detail("DesiredTeamsPerServer", SERVER_KNOBS->DESIRED_TEAMS_PER_SERVER);
	}
};

ACTOR Future<Void> waitUntilHealthy(DDTeamCollection* self, double extraDelay = 0) {
	state int waitCount = 0;
	loop {
		while(self->zeroHealthyTeams->get() || self->processingUnhealthy->get()) {
			// processingUnhealthy: true when there exists data movement
			TraceEvent("WaitUntilHealthyStalled", self->distributorId).detail("Primary", self->primary).detail("ZeroHealthy", self->zeroHealthyTeams->get()).detail("ProcessingUnhealthy", self->processingUnhealthy->get());
			wait(self->zeroHealthyTeams->onChange() || self->processingUnhealthy->onChange());
			waitCount = 0;
		}
		wait(delay(SERVER_KNOBS->DD_STALL_CHECK_DELAY, TaskPriority::Low)); //After the team trackers wait on the initial failure reaction delay, they yield. We want to make sure every tracker has had the opportunity to send their relocations to the queue.
		if(!self->zeroHealthyTeams->get() && !self->processingUnhealthy->get()) {
			if (extraDelay <= 0.01 || waitCount >= 1) {
				// Return healthy if we do not need extraDelay or when DD are healthy in at least two consecutive check
				return Void();
			} else {
				wait(delay(extraDelay, TaskPriority::Low));
				waitCount++;
			}
		}
	}
}

ACTOR Future<Void> removeBadTeams(DDTeamCollection* self) {
	wait(self->initialFailureReactionDelay);
	wait(waitUntilHealthy(self));
	wait(self->addSubsetComplete.getFuture());
	TraceEvent("DDRemovingBadTeams", self->distributorId).detail("Primary", self->primary);
	for(auto it : self->badTeams) {
		it->tracker.cancel();
	}
	self->badTeams.clear();
	return Void();
}

bool isCorrectDC(DDTeamCollection* self, TCServerInfo* server) {
	return (self->includedDCs.empty() ||
	        std::find(self->includedDCs.begin(), self->includedDCs.end(), server->lastKnownInterface.locality.dcId()) !=
	            self->includedDCs.end());
}

ACTOR Future<Void> removeWrongStoreType(DDTeamCollection* self) {
	// Wait for storage servers to initialize its storeType
	wait(delay(SERVER_KNOBS->DD_REMOVE_STORE_ENGINE_DELAY));

	state Future<Void> fisServerRemoved = Never();

	TraceEvent("WrongStoreTypeRemoverStart", self->distributorId).detail("Servers", self->server_info.size());
	loop {
		// Removing a server here when DD is not healthy may lead to rare failure scenarios, for example,
		// the server with wrong storeType is shutting down while this actor marks it as to-be-removed.
		// In addition, removing servers cause extra data movement, which should be done while a cluster is healthy
		wait(waitUntilHealthy(self));

		bool foundSSToRemove = false;

		for (auto& server : self->server_info) {
			if (!server.second->isCorrectStoreType(self->configuration.storageServerStoreType)) {
				// Server may be removed due to failure while the wrongStoreTypeToRemove is sent to the
				// storageServerTracker. This race may cause the server to be removed before react to
				// wrongStoreTypeToRemove
				server.second->wrongStoreTypeToRemove.set(true);
				foundSSToRemove = true;
				TraceEvent("WrongStoreTypeRemover", self->distributorId)
				    .detail("Server", server.first)
				    .detail("StoreType", server.second->storeType)
				    .detail("ConfiguredStoreType", self->configuration.storageServerStoreType);
				break;
			}
		}

		if (!foundSSToRemove) {
			break;
		}
	}

	return Void();
}

ACTOR Future<Void> machineTeamRemover(DDTeamCollection* self) {
	state int numMachineTeamRemoved = 0;
	loop {
		// In case the machineTeamRemover cause problems in production, we can disable it
		if (SERVER_KNOBS->TR_FLAG_DISABLE_MACHINE_TEAM_REMOVER) {
			return Void(); // Directly return Void()
		}

		// To avoid removing machine teams too fast, which is unlikely happen though
		wait( delay(SERVER_KNOBS->TR_REMOVE_MACHINE_TEAM_DELAY, TaskPriority::DataDistribution) );

		wait(waitUntilHealthy(self));
		// Wait for the badTeamRemover() to avoid the potential race between adding the bad team (add the team tracker)
		// and remove bad team (cancel the team tracker).
		wait(self->badTeamRemover);

		state int healthyMachineCount = self->calculateHealthyMachineCount();
		// Check if all machines are healthy, if not, we wait for 1 second and loop back.
		// Eventually, all machines will become healthy.
		if (healthyMachineCount != self->machine_info.size()) {
			continue;
		}

		// From this point, all machine teams and server teams should be healthy, because we wait above
		// until processingUnhealthy is done, and all machines are healthy

		// Sanity check all machine teams are healthy
		//		int currentHealthyMTCount = self->getHealthyMachineTeamCount();
		//		if (currentHealthyMTCount != self->machineTeams.size()) {
		//			TraceEvent(SevError, "InvalidAssumption")
		//			    .detail("HealthyMachineCount", healthyMachineCount)
		//			    .detail("Machines", self->machine_info.size())
		//			    .detail("CurrentHealthyMTCount", currentHealthyMTCount)
		//			    .detail("MachineTeams", self->machineTeams.size());
		//			self->traceAllInfo(true);
		//		}

		// In most cases, all machine teams should be healthy teams at this point.
		int desiredMachineTeams = SERVER_KNOBS->DESIRED_TEAMS_PER_SERVER * healthyMachineCount;
		int totalMTCount = self->machineTeams.size();
		// Pick the machine team to remove. After release-6.2 version,
		// we remove the machine team with most machine teams, the same logic as serverTeamRemover
		std::pair<Reference<TCMachineTeamInfo>, int> foundMTInfo = SERVER_KNOBS->TR_FLAG_REMOVE_MT_WITH_MOST_TEAMS
		                                                               ? self->getMachineTeamWithMostMachineTeams()
		                                                               : self->getMachineTeamWithLeastProcessTeams();

		if (totalMTCount > desiredMachineTeams && foundMTInfo.first.isValid()) {
			Reference<TCMachineTeamInfo> mt = foundMTInfo.first;
			int minNumProcessTeams = foundMTInfo.second;
			ASSERT(mt.isValid());

			// Pick one process team, and mark it as a bad team
			// Remove the machine by removing its process team one by one
			Reference<TCTeamInfo> team;
			int teamIndex = 0;
			for (teamIndex = 0; teamIndex < mt->serverTeams.size(); ++teamIndex) {
				team = mt->serverTeams[teamIndex];
				ASSERT(team->machineTeam->machineIDs == mt->machineIDs); // Sanity check

				// Check if a server will have 0 team after the team is removed
				for (auto& s : team->getServers()) {
					if (s->teams.size() == 0) {
						TraceEvent(SevError, "TeamRemoverTooAggressive")
						    .detail("Server", s->id)
						    .detail("Team", team->getServerIDsStr());
						self->traceAllInfo(true);
					}
				}

				// The team will be marked as a bad team
				bool foundTeam = self->removeTeam(team);
				ASSERT(foundTeam == true);
				// removeTeam() has side effect of swapping the last element to the current pos
				// in the serverTeams vector in the machine team.
				--teamIndex;
				self->addTeam(team->getServers(), true, true);
				TEST(true);
			}

			self->doBuildTeams = true;

			if (self->badTeamRemover.isReady()) {
				self->badTeamRemover = removeBadTeams(self);
				self->addActor.send(self->badTeamRemover);
			}

			TraceEvent("MachineTeamRemover", self->distributorId)
			    .detail("MachineTeamToRemove", mt->getMachineIDsStr())
			    .detail("NumProcessTeamsOnTheMachineTeam", minNumProcessTeams)
			    .detail("CurrentMachineTeams", self->machineTeams.size())
			    .detail("DesiredMachineTeams", desiredMachineTeams);

			// Remove the machine team
			bool foundRemovedMachineTeam = self->removeMachineTeam(mt);
			// When we remove the last server team on a machine team in removeTeam(), we also remove the machine team
			// This is needed for removeTeam() functoin.
			// So here the removeMachineTeam() should not find the machine team
			ASSERT(foundRemovedMachineTeam);
			numMachineTeamRemoved++;
		} else {
			if (numMachineTeamRemoved > 0) {
				// Only trace the information when we remove a machine team
				TraceEvent("TeamRemoverDone")
				    .detail("HealthyMachines", healthyMachineCount)
				    // .detail("CurrentHealthyMachineTeams", currentHealthyMTCount)
				    .detail("CurrentMachineTeams", self->machineTeams.size())
				    .detail("DesiredMachineTeams", desiredMachineTeams)
				    .detail("NumMachineTeamsRemoved", numMachineTeamRemoved);
				self->traceTeamCollectionInfo();
				numMachineTeamRemoved = 0; //Reset the counter to avoid keep printing the message
			}
		}
	}
}

// Remove the server team whose members have the most number of process teams
// until the total number of server teams is no larger than the desired number
ACTOR Future<Void> serverTeamRemover(DDTeamCollection* self) {
	state int numServerTeamRemoved = 0;
	loop {
		// In case the serverTeamRemover cause problems in production, we can disable it
		if (SERVER_KNOBS->TR_FLAG_DISABLE_SERVER_TEAM_REMOVER) {
			return Void(); // Directly return Void()
		}

		double removeServerTeamDelay = SERVER_KNOBS->TR_REMOVE_SERVER_TEAM_DELAY;
		if (g_network->isSimulated()) {
			// Speed up the team remover in simulation; otherwise,
			// it may time out because we need to remove hundreds of teams
			removeServerTeamDelay = removeServerTeamDelay / 100;
		}
		// To avoid removing server teams too fast, which is unlikely happen though
		wait(delay(removeServerTeamDelay, TaskPriority::DataDistribution));

		wait(waitUntilHealthy(self, SERVER_KNOBS->TR_REMOVE_SERVER_TEAM_EXTRA_DELAY));
		// Wait for the badTeamRemover() to avoid the potential race between
		// adding the bad team (add the team tracker) and remove bad team (cancel the team tracker).
		wait(self->badTeamRemover);

		// From this point, all server teams should be healthy, because we wait above
		// until processingUnhealthy is done, and all machines are healthy
		int desiredServerTeams = SERVER_KNOBS->DESIRED_TEAMS_PER_SERVER * self->server_info.size();
		int totalSTCount = self->teams.size();
		// Pick the server team whose members are on the most number of server teams, and mark it undesired
		std::pair<Reference<TCTeamInfo>, int> foundSTInfo = self->getServerTeamWithMostProcessTeams();

		if (totalSTCount > desiredServerTeams && foundSTInfo.first.isValid()) {
			ASSERT(foundSTInfo.first.isValid());
			Reference<TCTeamInfo> st = foundSTInfo.first;
			int maxNumProcessTeams = foundSTInfo.second;
			ASSERT(st.isValid());
			// The team will be marked as a bad team
			bool foundTeam = self->removeTeam(st);
			ASSERT(foundTeam == true);
			self->addTeam(st->getServers(), true, true);
			TEST(true);

			self->doBuildTeams = true;

			if (self->badTeamRemover.isReady()) {
				self->badTeamRemover = removeBadTeams(self);
				self->addActor.send(self->badTeamRemover);
			}

			TraceEvent("ServerTeamRemover", self->distributorId)
			    .detail("ServerTeamToRemove", st->getServerIDsStr())
			    .detail("NumProcessTeamsOnTheServerTeam", maxNumProcessTeams)
			    .detail("CurrentServerTeamNumber", self->teams.size())
			    .detail("DesiredTeam", desiredServerTeams);

			numServerTeamRemoved++;
		} else {
			if (numServerTeamRemoved > 0) {
				// Only trace the information when we remove a machine team
				TraceEvent("ServerTeamRemoverDone", self->distributorId)
				    .detail("CurrentServerTeamNumber", self->teams.size())
				    .detail("DesiredServerTeam", desiredServerTeams)
				    .detail("NumServerTeamRemoved", numServerTeamRemoved);
				self->traceTeamCollectionInfo();
				numServerTeamRemoved = 0; //Reset the counter to avoid keep printing the message
			}
		}
	}
}

// Track a team and issue RelocateShards when the level of degradation changes
// A badTeam can be unhealthy or just a redundantTeam removed by machineTeamRemover() or serverTeamRemover()
ACTOR Future<Void> teamTracker(DDTeamCollection* self, Reference<TCTeamInfo> team, bool badTeam, bool redundantTeam) {
	state int lastServersLeft = team->size();
	state bool lastAnyUndesired = false;
	state bool logTeamEvents = g_network->isSimulated() || !badTeam;
	state bool lastReady = false;
	state bool lastHealthy;
	state bool lastOptimal;
	state bool lastWrongConfiguration = team->isWrongConfiguration();

	state bool lastZeroHealthy = self->zeroHealthyTeams->get();
	state bool firstCheck = true;

	if(logTeamEvents) {
		TraceEvent("TeamTrackerStarting", self->distributorId).detail("Reason", "Initial wait complete (sc)").detail("Team", team->getDesc());
	}
	self->priority_teams[team->getPriority()]++;

	try {
		loop {
			if(logTeamEvents) {
				TraceEvent("TeamHealthChangeDetected", self->distributorId)
					.detail("Team", team->getDesc())
					.detail("Primary", self->primary)
					.detail("IsReady", self->initialFailureReactionDelay.isReady());
				self->traceTeamCollectionInfo();
			}
			// Check if the number of degraded machines has changed
			state vector<Future<Void>> change;
			bool anyUndesired = false;
			bool anyWrongConfiguration = false;
			int serversLeft = 0;

			for (const UID& uid : team->getServerIDs()) {
				change.push_back( self->server_status.onChange( uid ) );
				auto& status = self->server_status.get(uid);
				if (!status.isFailed) {
					serversLeft++;
				}
				if (status.isUndesired) {
					anyUndesired = true;
				}
				if (status.isWrongConfiguration) {
					anyWrongConfiguration = true;
				}
			}

			// Failed server should not trigger DD if SS failures are set to be ignored
			if (!badTeam && self->healthyZone.get().present() && (self->healthyZone.get().get() == ignoreSSFailuresZoneString)) {
				ASSERT_WE_THINK(serversLeft == self->configuration.storageTeamSize);
			}

			if( !self->initialFailureReactionDelay.isReady() ) {
				change.push_back( self->initialFailureReactionDelay );
			}
			change.push_back( self->zeroHealthyTeams->onChange() );

			bool healthy = !badTeam && !anyUndesired && serversLeft == self->configuration.storageTeamSize;
			team->setHealthy( healthy );	// Unhealthy teams won't be chosen by bestTeam
			bool optimal = team->isOptimal() && healthy;
			bool recheck = !healthy && (lastReady != self->initialFailureReactionDelay.isReady() || (lastZeroHealthy && !self->zeroHealthyTeams->get()));
			// TraceEvent("TeamHealthChangeDetected", self->distributorId)
			//     .detail("Team", team->getDesc())
			//     .detail("ServersLeft", serversLeft)
			//     .detail("LastServersLeft", lastServersLeft)
			//     .detail("AnyUndesired", anyUndesired)
			//     .detail("LastAnyUndesired", lastAnyUndesired)
			//     .detail("AnyWrongConfiguration", anyWrongConfiguration)
			//     .detail("LastWrongConfiguration", lastWrongConfiguration)
			//     .detail("Recheck", recheck)
			//     .detail("BadTeam", badTeam)
			//     .detail("LastZeroHealthy", lastZeroHealthy)
			//     .detail("ZeroHealthyTeam", self->zeroHealthyTeams->get());

			lastReady = self->initialFailureReactionDelay.isReady();
			lastZeroHealthy = self->zeroHealthyTeams->get();

			if (firstCheck) {
				firstCheck = false;
				if (healthy) {
					self->healthyTeamCount++;
					self->zeroHealthyTeams->set(false);
				}
				lastHealthy = healthy;

				if (optimal) {
					self->optimalTeamCount++;
					self->zeroOptimalTeams.set(false);
				}
				lastOptimal = optimal;
			}

			if (serversLeft != lastServersLeft || anyUndesired != lastAnyUndesired ||
			    anyWrongConfiguration != lastWrongConfiguration || recheck) { // NOTE: do not check wrongSize
				if(logTeamEvents) {
					TraceEvent("TeamHealthChanged", self->distributorId)
						.detail("Team", team->getDesc()).detail("ServersLeft", serversLeft)
						.detail("LastServersLeft", lastServersLeft).detail("ContainsUndesiredServer", anyUndesired)
						.detail("HealthyTeamsCount", self->healthyTeamCount).detail("IsWrongConfiguration", anyWrongConfiguration);
				}

				team->setWrongConfiguration( anyWrongConfiguration );

				if( optimal != lastOptimal ) {
					lastOptimal = optimal;
					self->optimalTeamCount += optimal ? 1 : -1;

					ASSERT( self->optimalTeamCount >= 0 );
					self->zeroOptimalTeams.set(self->optimalTeamCount == 0);
				}

				if( lastHealthy != healthy ) {
					lastHealthy = healthy;
					// Update healthy team count when the team healthy changes
					self->healthyTeamCount += healthy ? 1 : -1;

					ASSERT( self->healthyTeamCount >= 0 );
					self->zeroHealthyTeams->set(self->healthyTeamCount == 0);

					if( self->healthyTeamCount == 0 ) {
						TraceEvent(SevWarn, "ZeroTeamsHealthySignalling", self->distributorId)
							.detail("SignallingTeam", team->getDesc())
							.detail("Primary", self->primary);
					}

					if(logTeamEvents) {
						TraceEvent("TeamHealthDifference", self->distributorId)
							.detail("Team", team->getDesc())
							.detail("LastOptimal", lastOptimal)
							.detail("LastHealthy", lastHealthy)
							.detail("Optimal", optimal)
							.detail("OptimalTeamCount", self->optimalTeamCount);
					}
				}

				lastServersLeft = serversLeft;
				lastAnyUndesired = anyUndesired;
				lastWrongConfiguration = anyWrongConfiguration;

				state int lastPriority = team->getPriority();
				if( serversLeft < self->configuration.storageTeamSize ) {
					if( serversLeft == 0 )
						team->setPriority( SERVER_KNOBS->PRIORITY_TEAM_0_LEFT );
					else if( serversLeft == 1 )
						team->setPriority( SERVER_KNOBS->PRIORITY_TEAM_1_LEFT );
					else if( serversLeft == 2 )
						team->setPriority( SERVER_KNOBS->PRIORITY_TEAM_2_LEFT );
					else
						team->setPriority( SERVER_KNOBS->PRIORITY_TEAM_UNHEALTHY );
				}
				else if ( badTeam || anyWrongConfiguration ) {
					if ( redundantTeam ) {
						team->setPriority( SERVER_KNOBS->PRIORITY_TEAM_REDUNDANT );
					} else {
						team->setPriority( SERVER_KNOBS->PRIORITY_TEAM_UNHEALTHY );
					}
				}
				else if( anyUndesired )
					team->setPriority( SERVER_KNOBS->PRIORITY_TEAM_CONTAINS_UNDESIRED_SERVER );
				else
					team->setPriority( SERVER_KNOBS->PRIORITY_TEAM_HEALTHY );

				if(lastPriority != team->getPriority()) {
					self->priority_teams[lastPriority]--;
					self->priority_teams[team->getPriority()]++;
				}

				if(logTeamEvents) {
					TraceEvent("TeamPriorityChange", self->distributorId).detail("Priority", team->getPriority())
					.detail("Info", team->getDesc()).detail("ZeroHealthyTeams", self->zeroHealthyTeams->get());
				}

				lastZeroHealthy = self->zeroHealthyTeams->get(); //set this again in case it changed from this teams health changing
				if( self->initialFailureReactionDelay.isReady() && !self->zeroHealthyTeams->get() ) {
					vector<KeyRange> shards = self->shardsAffectedByTeamFailure->getShardsFor( ShardsAffectedByTeamFailure::Team(team->getServerIDs(), self->primary) );

					for(int i=0; i<shards.size(); i++) {
						int maxPriority = team->getPriority();
<<<<<<< HEAD
						// The shard split/merge and DD rebooting may make a shard mapped to multiple teams,
						// so we need to recalculate the shard's priority
						if (maxPriority < PRIORITY_TEAM_0_LEFT) { // Q: When will maxPriority >= PRIORITY_TEAM_0_LEFT
=======
						if(maxPriority < SERVER_KNOBS->PRIORITY_TEAM_0_LEFT) {
>>>>>>> 8709d785
							auto teams = self->shardsAffectedByTeamFailure->getTeamsFor( shards[i] );
							for( int j=0; j < teams.first.size()+teams.second.size(); j++) {
								// t is the team in primary DC or the remote DC
								auto& t = j < teams.first.size() ? teams.first[j] : teams.second[j-teams.first.size()];
								if( !t.servers.size() ) {
									maxPriority = SERVER_KNOBS->PRIORITY_TEAM_0_LEFT;
									break;
								}

								auto tc = self->teamCollections[t.primary ? 0 : 1];
								ASSERT(tc->primary == t.primary);
								if( tc->server_info.count( t.servers[0] ) ) {
									auto& info = tc->server_info[t.servers[0]];

									bool found = false;
									for( int k = 0; k < info->teams.size(); k++ ) {
										if( info->teams[k]->getServerIDs() == t.servers ) {
											maxPriority = std::max( maxPriority, info->teams[k]->getPriority() );
											found = true;
											break;
										}
									}

									//If we cannot find the team, it could be a bad team so assume unhealthy priority
									if(!found) {
										// If the input team (in function parameters) is a redundant team, found will be
										// false We want to differentiate the redundant_team from unhealthy_team in
										// terms of relocate priority
										maxPriority =
										    std::max<int>(maxPriority, redundantTeam ? SERVER_KNOBS->PRIORITY_TEAM_REDUNDANT
										                                             : SERVER_KNOBS->PRIORITY_TEAM_UNHEALTHY);
									}
								} else {
									TEST(true); // A removed server is still associated with a team in SABTF
								}
							}
						}

						RelocateShard rs;
						rs.keys = shards[i];
						rs.priority = maxPriority;

						self->output.send(rs);
						if(deterministicRandom()->random01() < 0.01) {
							TraceEvent("SendRelocateToDDQx100", self->distributorId)
								.detail("Team", team->getDesc())
								.detail("KeyBegin", rs.keys.begin)
								.detail("KeyEnd", rs.keys.end)
								.detail("Priority", rs.priority)
								.detail("TeamFailedMachines", team->size() - serversLeft)
								.detail("TeamOKMachines", serversLeft);
						}
					}
				} else {
					if(logTeamEvents) {
						TraceEvent("TeamHealthNotReady", self->distributorId).detail("HealthyTeamCount", self->healthyTeamCount);
					}
				}
			}

			// Wait for any of the machines to change status
			wait( quorum( change, 1 ) );
			wait( yield() );
		}
	} catch(Error& e) {
		if(logTeamEvents) {
			TraceEvent("TeamTrackerStopping", self->distributorId).detail("Team", team->getDesc()).detail("Priority", team->getPriority());
		}
		self->priority_teams[team->getPriority()]--;
		if (team->isHealthy()) {
			self->healthyTeamCount--;
			ASSERT( self->healthyTeamCount >= 0 );

			if( self->healthyTeamCount == 0 ) {
				TraceEvent(SevWarn, "ZeroTeamsHealthySignalling", self->distributorId).detail("SignallingTeam", team->getDesc());
				self->zeroHealthyTeams->set(true);
			}
		}
		if (lastOptimal) {
			self->optimalTeamCount--;
			ASSERT( self->optimalTeamCount >= 0 );
			self->zeroOptimalTeams.set(self->optimalTeamCount == 0);
		}
		throw;
	}
}

ACTOR Future<Void> trackExcludedServers( DDTeamCollection* self ) {
	loop {
		// Fetch the list of excluded servers
		state Transaction tr(self->cx);
		state Optional<Value> lastChangeID;
		loop {
			try {
				state Future<Standalone<RangeResultRef>> fresults = tr.getRange( excludedServersKeys, CLIENT_KNOBS->TOO_MANY );
				state Future<Optional<Value>> fchid = tr.get( excludedServersVersionKey );
				wait( success(fresults) && success(fchid) );

				Standalone<RangeResultRef> results = fresults.get();
				lastChangeID = fchid.get();
				ASSERT( !results.more && results.size() < CLIENT_KNOBS->TOO_MANY );

				std::set<AddressExclusion> excluded;
				for(auto r = results.begin(); r != results.end(); ++r) {
					AddressExclusion addr = decodeExcludedServersKey(r->key);
					if (addr.isValid())
						excluded.insert( addr );
				}

				TraceEvent("DDExcludedServersChanged", self->distributorId).detail("Rows", results.size()).detail("Exclusions", excluded.size());

				// Reset and reassign self->excludedServers based on excluded, but we only
				// want to trigger entries that are different
				auto old = self->excludedServers.getKeys();
				for(auto& o : old)
					if (!excluded.count(o))
						self->excludedServers.set(o, false);
				for(auto& n : excluded)
					self->excludedServers.set(n, true);
				self->restartRecruiting.trigger();
				break;
			} catch (Error& e) {
				wait( tr.onError(e) );
			}
		}

		// Wait for a change in the list of excluded servers
		loop {
			try {
				Optional<Value> nchid = wait( tr.get( excludedServersVersionKey ) );
				if (nchid != lastChangeID)
					break;

				wait( delay( SERVER_KNOBS->SERVER_LIST_DELAY, TaskPriority::DataDistribution ) );  // FIXME: make this tr.watch( excludedServersVersionKey ) instead
				tr = Transaction(self->cx);
			} catch (Error& e) {
				wait( tr.onError(e) );
			}
		}
	}
}

ACTOR Future<vector<std::pair<StorageServerInterface, ProcessClass>>> getServerListAndProcessClasses( Transaction *tr ) {
	state Future<vector<ProcessData>> workers = getWorkers(tr);
	state Future<Standalone<RangeResultRef>> serverList = tr->getRange( serverListKeys, CLIENT_KNOBS->TOO_MANY );
	wait( success(workers) && success(serverList) );
	ASSERT( !serverList.get().more && serverList.get().size() < CLIENT_KNOBS->TOO_MANY );

	std::map<Optional<Standalone<StringRef>>, ProcessData> id_data;
	for( int i = 0; i < workers.get().size(); i++ )
		id_data[workers.get()[i].locality.processId()] = workers.get()[i];

	vector<std::pair<StorageServerInterface, ProcessClass>> results;
	for( int i = 0; i < serverList.get().size(); i++ ) {
		auto ssi = decodeServerListValue( serverList.get()[i].value );
		results.push_back( std::make_pair(ssi, id_data[ssi.locality.processId()].processClass) );
	}

	return results;
}

// The serverList system keyspace keeps the StorageServerInterface for each serverID. Storage server's storeType
// and serverID are decided by the server's filename. By parsing storage server file's filename on each disk, process on
// each machine creates the TCServer with the correct serverID and StorageServerInterface.
ACTOR Future<Void> waitServerListChange( DDTeamCollection* self, FutureStream<Void> serverRemoved ) {
	state Future<Void> checkSignal = delay(SERVER_KNOBS->SERVER_LIST_DELAY, TaskPriority::DataDistributionLaunch);
	state Future<vector<std::pair<StorageServerInterface, ProcessClass>>> serverListAndProcessClasses = Never();
	state bool isFetchingResults = false;
	state Transaction tr(self->cx);
	loop {
		try {
			choose {
				when( wait( checkSignal ) ) {
					checkSignal = Never();
					isFetchingResults = true;
					serverListAndProcessClasses = getServerListAndProcessClasses(&tr);
				}
				when( vector<std::pair<StorageServerInterface, ProcessClass>> results = wait( serverListAndProcessClasses ) ) {
					serverListAndProcessClasses = Never();
					isFetchingResults = false;

					for( int i = 0; i < results.size(); i++ ) {
						UID serverId = results[i].first.id();
						StorageServerInterface const& ssi = results[i].first;
						ProcessClass const& processClass = results[i].second;
						if (!self->shouldHandleServer(ssi)) {
							continue;
						}
						else if( self->server_info.count( serverId ) ) {
							auto& serverInfo = self->server_info[ serverId ];
							if (ssi.getValue.getEndpoint() != serverInfo->lastKnownInterface.getValue.getEndpoint() || processClass != serverInfo->lastKnownClass.classType()) {
								Promise<std::pair<StorageServerInterface, ProcessClass>> currentInterfaceChanged = serverInfo->interfaceChanged;
								serverInfo->interfaceChanged = Promise<std::pair<StorageServerInterface, ProcessClass>>();
								serverInfo->onInterfaceChanged = Future<std::pair<StorageServerInterface, ProcessClass>>( serverInfo->interfaceChanged.getFuture() );
								currentInterfaceChanged.send( std::make_pair(ssi,processClass) );
							}
						} else if( !self->recruitingIds.count(ssi.id()) ) {
							self->addServer( ssi, processClass, self->serverTrackerErrorOut, tr.getReadVersion().get() );
							self->doBuildTeams = true;
						}
					}

					tr = Transaction(self->cx);
					checkSignal = delay(SERVER_KNOBS->SERVER_LIST_DELAY, TaskPriority::DataDistributionLaunch);
				}
				when( waitNext( serverRemoved ) ) {
					if( isFetchingResults ) {
						tr = Transaction(self->cx);
						serverListAndProcessClasses = getServerListAndProcessClasses(&tr);
					}
				}
			}
		} catch(Error& e) {
			wait( tr.onError(e) );
			serverListAndProcessClasses = Never();
			isFetchingResults = false;
			checkSignal = Void();
		}
	}
}

ACTOR Future<Void> waitHealthyZoneChange( DDTeamCollection* self ) {
	state ReadYourWritesTransaction tr(self->cx);
	loop {
		try {
			tr.setOption(FDBTransactionOptions::READ_SYSTEM_KEYS);
			tr.setOption(FDBTransactionOptions::LOCK_AWARE);
			Optional<Value> val = wait(tr.get(healthyZoneKey));
			state Future<Void> healthyZoneTimeout = Never();
			if(val.present()) {
				auto p = decodeHealthyZoneValue(val.get());
				if (p.first == ignoreSSFailuresZoneString) {
					// healthyZone is now overloaded for DD diabling purpose, which does not timeout
					TraceEvent("DataDistributionDisabledForStorageServerFailuresStart", self->distributorId);
					healthyZoneTimeout = Never();
				} else if (p.second > tr.getReadVersion().get()) {
					double timeoutSeconds = (p.second - tr.getReadVersion().get())/(double)SERVER_KNOBS->VERSIONS_PER_SECOND;
					healthyZoneTimeout = delay(timeoutSeconds, TaskPriority::DataDistribution);
					if(self->healthyZone.get() != p.first) {
						TraceEvent("MaintenanceZoneStart", self->distributorId).detail("ZoneID", printable(p.first)).detail("EndVersion", p.second).detail("Duration", timeoutSeconds);
						self->healthyZone.set(p.first);
					}
				} else if (self->healthyZone.get().present()) {
					// maintenance hits timeout
					TraceEvent("MaintenanceZoneEndTimeout", self->distributorId);
					self->healthyZone.set(Optional<Key>());
				}
			} else if(self->healthyZone.get().present()) {
				// `healthyZone` has been cleared
				if (self->healthyZone.get().get() == ignoreSSFailuresZoneString) {
					TraceEvent("DataDistributionDisabledForStorageServerFailuresEnd", self->distributorId);
				} else {
					TraceEvent("MaintenanceZoneEndManualClear", self->distributorId);
				}
				self->healthyZone.set(Optional<Key>());
			}

			state Future<Void> watchFuture = tr.watch(healthyZoneKey);
			wait(tr.commit());
			wait(watchFuture || healthyZoneTimeout);
			tr.reset();
		} catch(Error& e) {
			wait( tr.onError(e) );
		}
	}
}

ACTOR Future<Void> serverMetricsPolling( TCServerInfo *server) {
	state double lastUpdate = now();
	loop {
		wait( updateServerMetrics( server ) );
		wait( delayUntil( lastUpdate + SERVER_KNOBS->STORAGE_METRICS_POLLING_DELAY + SERVER_KNOBS->STORAGE_METRICS_RANDOM_DELAY * deterministicRandom()->random01(), TaskPriority::DataDistributionLaunch ) );
		lastUpdate = now();
	}
}

// Set the server's storeType; Error is catched by the caller
ACTOR Future<Void> keyValueStoreTypeTracker(DDTeamCollection* self, TCServerInfo* server) {
	// Update server's storeType, especially when it was created
	state KeyValueStoreType type =
	    wait(brokenPromiseToNever(server->lastKnownInterface.getKeyValueStoreType.getReplyWithTaskID<KeyValueStoreType>(
	        TaskPriority::DataDistribution)));
	server->storeType = type;

	if (type != self->configuration.storageServerStoreType) {
		if (self->wrongStoreTypeRemover.isReady()) {
			self->wrongStoreTypeRemover = removeWrongStoreType(self);
			self->addActor.send(self->wrongStoreTypeRemover);
		}
	}

	return Never();
}

ACTOR Future<Void> waitForAllDataRemoved( Database cx, UID serverID, Version addedVersion, DDTeamCollection* teams ) {
	state Transaction tr(cx);
	loop {
		try {
			tr.setOption(FDBTransactionOptions::PRIORITY_SYSTEM_IMMEDIATE);
			Version ver = wait( tr.getReadVersion() );

			//we cannot remove a server immediately after adding it, because a perfectly timed master recovery could cause us to not store the mutations sent to the short lived storage server.
			if(ver > addedVersion + SERVER_KNOBS->MAX_READ_TRANSACTION_LIFE_VERSIONS) {
				bool canRemove = wait( canRemoveStorageServer( &tr, serverID ) );
				// TraceEvent("WaitForAllDataRemoved")
				//     .detail("Server", serverID)
				//     .detail("CanRemove", canRemove)
				//     .detail("Shards", teams->shardsAffectedByTeamFailure->getNumberOfShards(serverID));
				if (canRemove && teams->shardsAffectedByTeamFailure->getNumberOfShards(serverID) == 0) {
					return Void();
				}
			}

			// Wait for any change to the serverKeys for this server
			wait( delay(SERVER_KNOBS->ALL_DATA_REMOVED_DELAY, TaskPriority::DataDistribution) );
			tr.reset();
		} catch (Error& e) {
			wait( tr.onError(e) );
		}
	}
}

ACTOR Future<Void> storageServerFailureTracker(DDTeamCollection* self, TCServerInfo* server, Database cx,
                                               ServerStatus* status, Version addedVersion) {
	state StorageServerInterface interf = server->lastKnownInterface;
	state int targetTeamNumPerServer = (SERVER_KNOBS->DESIRED_TEAMS_PER_SERVER * (self->configuration.storageTeamSize + 1)) / 2;
	loop {
		state bool inHealthyZone = false; // healthChanged actor will be Never() if this flag is true
		if (self->healthyZone.get().present()) {
			if (interf.locality.zoneId() == self->healthyZone.get()) {
				status->isFailed = false;
				inHealthyZone = true;
			} else if (self->healthyZone.get().get() == ignoreSSFailuresZoneString) {
				// Ignore all SS failures
				status->isFailed = false;
				inHealthyZone = true;
				TraceEvent("SSFailureTracker", self->distributorId)
				    .suppressFor(1.0)
				    .detail("IgnoredFailure", "BeforeChooseWhen")
				    .detail("ServerID", interf.id())
				    .detail("Status", status->toString());
			}
		}

		if( self->server_status.get(interf.id()).initialized ) {
			bool unhealthy = self->server_status.get(interf.id()).isUnhealthy();
			if(unhealthy && !status->isUnhealthy()) {
				self->unhealthyServers--;
			}
			if(!unhealthy && status->isUnhealthy()) {
				self->unhealthyServers++;
			}
		} else if(status->isUnhealthy()) {
			self->unhealthyServers++;
		}

		self->server_status.set( interf.id(), *status );
		if (status->isFailed) {
			self->restartRecruiting.trigger();
		}

		Future<Void> healthChanged = Never();
		if(status->isFailed) {
			ASSERT(!inHealthyZone);
			healthChanged = IFailureMonitor::failureMonitor().onStateEqual( interf.waitFailure.getEndpoint(), FailureStatus(false));
		} else if(!inHealthyZone) {
			healthChanged = waitFailureClientStrict(interf.waitFailure, SERVER_KNOBS->DATA_DISTRIBUTION_FAILURE_REACTION_TIME, TaskPriority::DataDistribution);
		}
		choose {
			when ( wait(healthChanged) ) {
				status->isFailed = !status->isFailed;
				if(!status->isFailed && (server->teams.size() < targetTeamNumPerServer || self->lastBuildTeamsFailed)) {
					self->doBuildTeams = true;
				}
				if (status->isFailed && self->healthyZone.get().present()) {
					if (self->healthyZone.get().get() == ignoreSSFailuresZoneString) {
						// Ignore the failed storage server
						TraceEvent("SSFailureTracker", self->distributorId)
						    .detail("IgnoredFailure", "InsideChooseWhen")
						    .detail("ServerID", interf.id())
						    .detail("Status", status->toString());
						status->isFailed = false;
					} else if (self->clearHealthyZoneFuture.isReady()) {
						self->clearHealthyZoneFuture = clearHealthyZone(self->cx);
						TraceEvent("MaintenanceZoneCleared", self->distributorId);
						self->healthyZone.set(Optional<Key>());
					}
				}

				// TraceEvent("StatusMapChange", self->distributorId)
				//     .detail("ServerID", interf.id())
				//     .detail("Status", status->toString())
				//     .detail("Available",
				//             IFailureMonitor::failureMonitor().getState(interf.waitFailure.getEndpoint()).isAvailable());
			}
			when ( wait( status->isUnhealthy() ? waitForAllDataRemoved(cx, interf.id(), addedVersion, self) : Never() ) ) { break; }
			when ( wait( self->healthyZone.onChange() ) ) {}
		}
	}

	return Void(); // Don't ignore failures
}

// Check the status of a storage server.
// Apply all requirements to the server and mark it as excluded if it fails to satisfies these requirements
ACTOR Future<Void> storageServerTracker(
    DDTeamCollection* self, Database cx,
    TCServerInfo* server, // This actor is owned by this TCServerInfo, point to server_info[id]
    Promise<Void> errorOut, Version addedVersion) {
	state Future<Void> failureTracker;
	state ServerStatus status( false, false, server->lastKnownInterface.locality );
	state bool lastIsUnhealthy = false;
	state Future<Void> metricsTracker = serverMetricsPolling( server );
	state Future<std::pair<StorageServerInterface, ProcessClass>> interfaceChanged = server->onInterfaceChanged;

	state Future<Void> storeTypeTracker = keyValueStoreTypeTracker(self, server);
	state bool hasWrongDC = !isCorrectDC(self, server);
	state bool hasInvalidLocality =
	    !self->isValidLocality(self->configuration.storagePolicy, server->lastKnownInterface.locality);
	state int targetTeamNumPerServer = (SERVER_KNOBS->DESIRED_TEAMS_PER_SERVER * (self->configuration.storageTeamSize + 1)) / 2;

	try {
		loop {
			status.isUndesired = false;
			status.isWrongConfiguration = false;
			hasWrongDC = !isCorrectDC(self, server);
			hasInvalidLocality =
			    !self->isValidLocality(self->configuration.storagePolicy, server->lastKnownInterface.locality);

			// If there is any other server on this exact NetworkAddress, this server is undesired and will eventually
			// be eliminated. This samAddress checking must be redo whenever the server's state (e.g., storeType,
			// dcLocation, interface) is changed.
			state std::vector<Future<Void>> otherChanges;
			std::vector<Promise<Void>> wakeUpTrackers;
			for(const auto& i : self->server_info) {
				if (i.second.getPtr() != server && i.second->lastKnownInterface.address() == server->lastKnownInterface.address()) {
					auto& statusInfo = self->server_status.get( i.first );
					TraceEvent("SameAddress", self->distributorId)
						.detail("Failed", statusInfo.isFailed)
						.detail("Undesired", statusInfo.isUndesired)
						.detail("Server", server->id).detail("OtherServer", i.second->id)
						.detail("Address", server->lastKnownInterface.address())
						.detail("NumShards", self->shardsAffectedByTeamFailure->getNumberOfShards(server->id))
						.detail("OtherNumShards", self->shardsAffectedByTeamFailure->getNumberOfShards(i.second->id))
						.detail("OtherHealthy", !self->server_status.get( i.second->id ).isUnhealthy());
					// wait for the server's ip to be changed
					otherChanges.push_back(self->server_status.onChange(i.second->id));
					if (!self->server_status.get(i.second->id).isUnhealthy()) {
						if(self->shardsAffectedByTeamFailure->getNumberOfShards(i.second->id) >= self->shardsAffectedByTeamFailure->getNumberOfShards(server->id))
						{
							TraceEvent(SevWarn, "UndesiredStorageServer", self->distributorId)
								.detail("Server", server->id)
								.detail("Address", server->lastKnownInterface.address())
								.detail("OtherServer", i.second->id)
								.detail("NumShards", self->shardsAffectedByTeamFailure->getNumberOfShards(server->id))
								.detail("OtherNumShards", self->shardsAffectedByTeamFailure->getNumberOfShards(i.second->id));

							status.isUndesired = true;
						}
						else
							wakeUpTrackers.push_back(i.second->wakeUpTracker);
					}
				}
			}

			for(auto& p : wakeUpTrackers) {
				if( !p.isSet() )
					p.send(Void());
			}

			if( server->lastKnownClass.machineClassFitness( ProcessClass::Storage ) > ProcessClass::UnsetFit ) {
				// NOTE: Should not use self->healthyTeamCount > 0 in if statement, which will cause status bouncing between
				// healthy and unhealthy and result in OOM (See PR#2228).

				if (self->optimalTeamCount > 0) {
					TraceEvent(SevWarn, "UndesiredStorageServer", self->distributorId)
					    .detail("Server", server->id)
					    .detail("OptimalTeamCount", self->optimalTeamCount)
					    .detail("Fitness", server->lastKnownClass.machineClassFitness(ProcessClass::Storage));
					status.isUndesired = true;
				}
				otherChanges.push_back( self->zeroOptimalTeams.onChange() );
			}

			//If this storage server has the wrong key-value store type, then mark it undesired so it will be replaced with a server having the correct type
			if (hasWrongDC || hasInvalidLocality) {
				TraceEvent(SevWarn, "UndesiredDCOrLocality", self->distributorId)
				    .detail("Server", server->id)
				    .detail("WrongDC", hasWrongDC)
				    .detail("InvalidLocality", hasInvalidLocality);
				status.isUndesired = true;
				status.isWrongConfiguration = true;
			}
			if (server->wrongStoreTypeToRemove.get()) {
				TraceEvent(SevWarn, "WrongStoreTypeToRemove", self->distributorId)
				    .detail("Server", server->id)
				    .detail("StoreType", "?");
				status.isUndesired = true;
				status.isWrongConfiguration = true;
			}

			// If the storage server is in the excluded servers list, it is undesired
			NetworkAddress a = server->lastKnownInterface.address();
			AddressExclusion addr( a.ip, a.port );
			AddressExclusion ipaddr( a.ip );
			if (self->excludedServers.get( addr ) || self->excludedServers.get( ipaddr )) {
				TraceEvent(SevWarn, "UndesiredStorageServer", self->distributorId).detail("Server", server->id)
					.detail("Excluded", self->excludedServers.get( addr ) ? addr.toString() : ipaddr.toString());
				status.isUndesired = true;
				status.isWrongConfiguration = true;
			}
			otherChanges.push_back( self->excludedServers.onChange( addr ) );
			otherChanges.push_back( self->excludedServers.onChange( ipaddr ) );

			failureTracker = storageServerFailureTracker(self, server, cx, &status, addedVersion);
			//We need to recruit new storage servers if the key value store type has changed
			if (hasWrongDC || hasInvalidLocality || server->wrongStoreTypeToRemove.get()) {
				self->restartRecruiting.trigger();
			}

			if (lastIsUnhealthy && !status.isUnhealthy() &&
			    ( server->teams.size() < targetTeamNumPerServer || self->lastBuildTeamsFailed)) {
				self->doBuildTeams = true;
				self->restartTeamBuilder.trigger(); // This does not trigger building teams if there exist healthy teams
			}
			lastIsUnhealthy = status.isUnhealthy();

			state bool recordTeamCollectionInfo = false;
			choose {
				when(wait(failureTracker)) {
					// The server is failed AND all data has been removed from it, so permanently remove it.
					TraceEvent("StatusMapChange", self->distributorId).detail("ServerID", server->id).detail("Status", "Removing");

					if(server->updated.canBeSet()) {
						server->updated.send(Void());
					}

					// Remove server from FF/serverList
					wait( removeStorageServer( cx, server->id, self->lock ) );

					TraceEvent("StatusMapChange", self->distributorId).detail("ServerID", server->id).detail("Status", "Removed");
					// Sets removeSignal (alerting dataDistributionTeamCollection to remove the storage server from its own data structures)
					server->removed.send( Void() );
					self->removedServers.send( server->id );
					return Void();
				}
				when( std::pair<StorageServerInterface, ProcessClass> newInterface = wait( interfaceChanged ) ) {
					bool restartRecruiting =  newInterface.first.waitFailure.getEndpoint().getPrimaryAddress() != server->lastKnownInterface.waitFailure.getEndpoint().getPrimaryAddress();
					bool localityChanged = server->lastKnownInterface.locality != newInterface.first.locality;
					bool machineLocalityChanged = server->lastKnownInterface.locality.zoneId().get() !=
					                              newInterface.first.locality.zoneId().get();
					TraceEvent("StorageServerInterfaceChanged", self->distributorId)
					    .detail("ServerID", server->id)
					    .detail("NewWaitFailureToken", newInterface.first.waitFailure.getEndpoint().token)
					    .detail("OldWaitFailureToken", server->lastKnownInterface.waitFailure.getEndpoint().token)
					    .detail("LocalityChanged", localityChanged)
					    .detail("MachineLocalityChanged", machineLocalityChanged);

					server->lastKnownInterface = newInterface.first;
					server->lastKnownClass = newInterface.second;
					if (localityChanged) {
						TEST(true); // Server locality changed

						// The locality change of a server will affect machine teams related to the server if
						// the server's machine locality is changed
						if (machineLocalityChanged) {
							// First handle the impact on the machine of the server on the old locality
							Reference<TCMachineInfo> machine = server->machine;
							ASSERT(machine->serversOnMachine.size() >= 1);
							if (machine->serversOnMachine.size() == 1) {
								// When server is the last server on the machine,
								// remove the machine and the related machine team
								self->removeMachine(self, machine);
								server->machine = Reference<TCMachineInfo>();
							} else {
								// we remove the server from the machine, and
								// update locality entry for the machine and the global machineLocalityMap
								int serverIndex = -1;
								for (int i = 0; i < machine->serversOnMachine.size(); ++i) {
									if (machine->serversOnMachine[i].getPtr() == server) {
										// NOTE: now the machine's locality is wrong. Need update it whenever uses it.
										serverIndex = i;
										machine->serversOnMachine[i] = machine->serversOnMachine.back();
										machine->serversOnMachine.pop_back();
										break; // Invariant: server only appear on the machine once
									}
								}
								ASSERT(serverIndex != -1);
								// NOTE: we do not update the machine's locality map even when
								// its representative server is changed.
							}

							// Second handle the impact on the destination machine where the server's new locality is;
							// If the destination machine is new, create one; otherwise, add server to an existing one
							// Update server's machine reference to the destination machine
							Reference<TCMachineInfo> destMachine =
							    self->checkAndCreateMachine(self->server_info[server->id]);
							ASSERT(destMachine.isValid());
						}

						// Ensure the server's server team belong to a machine team, and
						// Get the newBadTeams due to the locality change
						vector<Reference<TCTeamInfo>> newBadTeams;
						for (auto& serverTeam : server->teams) {
							if (!self->satisfiesPolicy(serverTeam->getServers())) {
								newBadTeams.push_back(serverTeam);
								continue;
							}
							if (machineLocalityChanged) {
								Reference<TCMachineTeamInfo> machineTeam = self->checkAndCreateMachineTeam(serverTeam);
								ASSERT(machineTeam.isValid());
								serverTeam->machineTeam = machineTeam;
							}
						}

						server->inDesiredDC =
						    (self->includedDCs.empty() ||
						     std::find(self->includedDCs.begin(), self->includedDCs.end(),
						               server->lastKnownInterface.locality.dcId()) != self->includedDCs.end());
						self->resetLocalitySet();

						bool addedNewBadTeam = false;
						for(auto it : newBadTeams) {
							if( self->removeTeam(it) ) {
								self->addTeam(it->getServers(), true);
								addedNewBadTeam = true;
							}
						}
						if(addedNewBadTeam && self->badTeamRemover.isReady()) {
							TEST(true); // Server locality change created bad teams
							self->doBuildTeams = true;
							self->badTeamRemover = removeBadTeams(self);
							self->addActor.send(self->badTeamRemover);
							// The team number changes, so we need to update the team number info
							// self->traceTeamCollectionInfo();
							recordTeamCollectionInfo = true;
						}
						// The locality change of the server will invalid the server's old teams,
						// so we need to rebuild teams for the server
						self->doBuildTeams = true;
					}

					interfaceChanged = server->onInterfaceChanged;
					// Old failureTracker for the old interface will be actorCancelled since the handler of the old
					// actor now points to the new failure monitor actor.
					status = ServerStatus( status.isFailed, status.isUndesired, server->lastKnownInterface.locality );

					// self->traceTeamCollectionInfo();
					recordTeamCollectionInfo = true;
					// Restart the storeTracker for the new interface. This will cancel the previous
					// keyValueStoreTypeTracker
					storeTypeTracker = keyValueStoreTypeTracker(self, server);
					hasWrongDC = !isCorrectDC(self, server);
					hasInvalidLocality =
					    !self->isValidLocality(self->configuration.storagePolicy, server->lastKnownInterface.locality);
					self->restartTeamBuilder.trigger();

					if(restartRecruiting)
						self->restartRecruiting.trigger();
				}
				when( wait( otherChanges.empty() ? Never() : quorum( otherChanges, 1 ) ) ) {
					TraceEvent("SameAddressChangedStatus", self->distributorId).detail("ServerID", server->id);
				}
				when(wait(server->wrongStoreTypeToRemove.onChange())) {
					TraceEvent("UndesiredStorageServerTriggered", self->distributorId)
					    .detail("Server", server->id)
					    .detail("StoreType", server->storeType)
					    .detail("ConfigStoreType", self->configuration.storageServerStoreType)
					    .detail("WrongStoreTypeRemoved", server->wrongStoreTypeToRemove.get());
				}
				when( wait( server->wakeUpTracker.getFuture() ) ) {
					server->wakeUpTracker = Promise<Void>();
				}
				when(wait(storeTypeTracker)) {}
			}

			if (recordTeamCollectionInfo) {
				self->traceTeamCollectionInfo();
			}
		}
	} catch( Error &e ) {
		if (e.code() != error_code_actor_cancelled && errorOut.canBeSet())
			errorOut.sendError(e);
		throw;
	}
}

//Monitor whether or not storage servers are being recruited.  If so, then a database cannot be considered quiet
ACTOR Future<Void> monitorStorageServerRecruitment(DDTeamCollection* self) {
	state bool recruiting = false;
	TraceEvent("StorageServerRecruitment", self->distributorId)
	    .detail("State", "Idle")
	    .trackLatest(("StorageServerRecruitment_" + self->distributorId.toString()).c_str());
	loop {
		if( !recruiting ) {
			while(self->recruitingStream.get() == 0) {
				wait( self->recruitingStream.onChange() );
			}
			TraceEvent("StorageServerRecruitment", self->distributorId)
				.detail("State", "Recruiting")
				.trackLatest(("StorageServerRecruitment_" + self->distributorId.toString()).c_str());
			recruiting = true;
		} else {
			loop {
				choose {
					when( wait( self->recruitingStream.onChange() ) ) {}
					when( wait( self->recruitingStream.get() == 0 ? delay(SERVER_KNOBS->RECRUITMENT_IDLE_DELAY, TaskPriority::DataDistribution) : Future<Void>(Never()) ) ) { break; }
				}
			}
			TraceEvent("StorageServerRecruitment", self->distributorId)
				.detail("State", "Idle")
				.trackLatest(("StorageServerRecruitment_" + self->distributorId.toString()).c_str());
			recruiting = false;
		}
	}
}

ACTOR Future<Void> checkAndRemoveInvalidLocalityAddr(DDTeamCollection* self) {
	state double start = now();
	state bool hasCorrectedLocality = false;

	loop {
		try {
			wait(delay(SERVER_KNOBS->DD_CHECK_INVALID_LOCALITY_DELAY, TaskPriority::DataDistribution));

			// Because worker's processId can be changed when its locality is changed, we cannot watch on the old
			// processId; This actor is inactive most time, so iterating all workers incurs little performance overhead.
			state vector<ProcessData> workers = wait(getWorkers(self->cx));
			state std::set<AddressExclusion> existingAddrs;
			for (int i = 0; i < workers.size(); i++) {
				const ProcessData& workerData = workers[i];
				AddressExclusion addr(workerData.address.ip, workerData.address.port);
				existingAddrs.insert(addr);
				if (self->invalidLocalityAddr.count(addr) &&
				    self->isValidLocality(self->configuration.storagePolicy, workerData.locality)) {
					// The locality info on the addr has been corrected
					self->invalidLocalityAddr.erase(addr);
					hasCorrectedLocality = true;
					TraceEvent("InvalidLocalityCorrected").detail("Addr", addr.toString());
				}
			}

			wait(yield(TaskPriority::DataDistribution));

			// In case system operator permanently excludes workers on the address with invalid locality
			for (auto addr = self->invalidLocalityAddr.begin(); addr != self->invalidLocalityAddr.end();) {
				if (!existingAddrs.count(*addr)) {
					// The address no longer has a worker
					addr = self->invalidLocalityAddr.erase(addr);
					hasCorrectedLocality = true;
					TraceEvent("InvalidLocalityNoLongerExists").detail("Addr", addr->toString());
				} else {
					++addr;
				}
			}

			if (hasCorrectedLocality) {
				// Recruit on address who locality has been corrected
				self->restartRecruiting.trigger();
				hasCorrectedLocality = false;
			}

			if (self->invalidLocalityAddr.empty()) {
				break;
			}

			if (now() - start > 300) { // Report warning if invalid locality is not corrected within 300 seconds
				// The incorrect locality info has not been properly corrected in a reasonable time
				TraceEvent(SevWarn, "PersistentInvalidLocality").detail("Addresses", self->invalidLocalityAddr.size());
				start = now();
			}
		} catch (Error& e) {
			TraceEvent("CheckAndRemoveInvalidLocalityAddrRetry", self->distributorId).detail("Error", e.what());
		}
	}

	return Void();
}

int numExistingSSOnAddr(DDTeamCollection* self, const AddressExclusion& addr) {
	int numExistingSS = 0;
	for (auto& server : self->server_info) {
		const NetworkAddress& netAddr = server.second->lastKnownInterface.address();
		AddressExclusion usedAddr(netAddr.ip, netAddr.port);
		if (usedAddr == addr) {
			++numExistingSS;
		}
	}

	return numExistingSS;
}

ACTOR Future<Void> initializeStorage(DDTeamCollection* self, RecruitStorageReply candidateWorker) {
	// SOMEDAY: Cluster controller waits for availability, retry quickly if a server's Locality changes
	self->recruitingStream.set(self->recruitingStream.get() + 1);

	const NetworkAddress& netAddr = candidateWorker.worker.address();
	AddressExclusion workerAddr(netAddr.ip, netAddr.port);
	if (numExistingSSOnAddr(self, workerAddr) <= 2 &&
	    self->recruitingLocalities.find(candidateWorker.worker.address()) == self->recruitingLocalities.end()) {
		// Only allow at most 2 storage servers on an address, because
		// too many storage server on the same address (i.e., process) can cause OOM.
		// Ask the candidateWorker to initialize a SS only if the worker does not have a pending request
		state UID interfaceId = deterministicRandom()->randomUniqueID();
		InitializeStorageRequest isr;
		isr.storeType = self->configuration.storageServerStoreType;
		isr.seedTag = invalidTag;
		isr.reqId = deterministicRandom()->randomUniqueID();
		isr.interfaceId = interfaceId;

		TraceEvent("DDRecruiting")
		    .detail("Primary", self->primary)
		    .detail("State", "Sending request to worker")
		    .detail("WorkerID", candidateWorker.worker.id())
		    .detail("WorkerLocality", candidateWorker.worker.locality.toString())
		    .detail("Interf", interfaceId)
		    .detail("Addr", candidateWorker.worker.address())
		    .detail("RecruitingStream", self->recruitingStream.get());

		self->recruitingIds.insert(interfaceId);
		self->recruitingLocalities.insert(candidateWorker.worker.address());
		state ErrorOr<InitializeStorageReply> newServer =
		    wait(candidateWorker.worker.storage.tryGetReply(isr, TaskPriority::DataDistribution));
		if (newServer.isError()) {
			TraceEvent(SevWarn, "DDRecruitmentError").error(newServer.getError());
			if (!newServer.isError(error_code_recruitment_failed) &&
			    !newServer.isError(error_code_request_maybe_delivered))
				throw newServer.getError();
			wait(delay(SERVER_KNOBS->STORAGE_RECRUITMENT_DELAY, TaskPriority::DataDistribution));
		}
		self->recruitingIds.erase(interfaceId);
		self->recruitingLocalities.erase(candidateWorker.worker.address());

		TraceEvent("DDRecruiting")
		    .detail("Primary", self->primary)
		    .detail("State", "Finished request")
		    .detail("WorkerID", candidateWorker.worker.id())
		    .detail("WorkerLocality", candidateWorker.worker.locality.toString())
		    .detail("Interf", interfaceId)
		    .detail("Addr", candidateWorker.worker.address())
		    .detail("RecruitingStream", self->recruitingStream.get());

		if (newServer.present()) {
			if (!self->server_info.count(newServer.get().interf.id()))
				self->addServer(newServer.get().interf, candidateWorker.processClass, self->serverTrackerErrorOut,
				                newServer.get().addedVersion);
			else
				TraceEvent(SevWarn, "DDRecruitmentError").detail("Reason", "Server ID already recruited");

			self->doBuildTeams = true;
		}
	}

	self->recruitingStream.set(self->recruitingStream.get() - 1);
	self->restartRecruiting.trigger();

	return Void();
}

// Recruit a worker as a storage server
ACTOR Future<Void> storageRecruiter( DDTeamCollection* self, Reference<AsyncVar<struct ServerDBInfo>> db ) {
	state Future<RecruitStorageReply> fCandidateWorker;
	state RecruitStorageRequest lastRequest;
	state bool hasHealthyTeam;
	state std::map<AddressExclusion, int> numSSPerAddr;
	loop {
		try {
			numSSPerAddr.clear();
			hasHealthyTeam = (self->healthyTeamCount != 0);
			RecruitStorageRequest rsr;
			std::set<AddressExclusion> exclusions;
			for(auto s = self->server_info.begin(); s != self->server_info.end(); ++s) {
				auto serverStatus = self->server_status.get( s->second->lastKnownInterface.id() );
				if( serverStatus.excludeOnRecruit() ) {
					TraceEvent(SevDebug, "DDRecruitExcl1")
					    .detail("Primary", self->primary)
					    .detail("Excluding", s->second->lastKnownInterface.address());
					auto addr = s->second->lastKnownInterface.address();
					AddressExclusion addrExcl(addr.ip, addr.port);
					exclusions.insert(addrExcl);
					numSSPerAddr[addrExcl]++; // increase from 0
				}
			}
			for(auto addr : self->recruitingLocalities) {
				exclusions.insert( AddressExclusion(addr.ip, addr.port));
			}

			auto excl = self->excludedServers.getKeys();
			for (auto& s : excl) {
				if (self->excludedServers.get(s)) {
					TraceEvent(SevDebug, "DDRecruitExcl2")
					    .detail("Primary", self->primary)
					    .detail("Excluding", s.toString());
					exclusions.insert( s );
				}
			}

			// Exclude workers that have invalid locality
			for (auto& addr : self->invalidLocalityAddr) {
				TraceEvent(SevDebug, "DDRecruitExclInvalidAddr").detail("Excluding", addr.toString());
				exclusions.insert(addr);
			}

			rsr.criticalRecruitment = self->healthyTeamCount == 0;
			for(auto it : exclusions) {
				rsr.excludeAddresses.push_back(it);
			}

			rsr.includeDCs = self->includedDCs;

			TraceEvent(rsr.criticalRecruitment ? SevWarn : SevInfo, "DDRecruiting")
			    .detail("Primary", self->primary)
			    .detail("State", "Sending request to CC")
			    .detail("Exclusions", rsr.excludeAddresses.size())
			    .detail("Critical", rsr.criticalRecruitment)
			    .detail("IncludedDCsSize", rsr.includeDCs.size());

			if( rsr.criticalRecruitment ) {
				TraceEvent(SevWarn, "DDRecruitingEmergency", self->distributorId).detail("Primary", self->primary);
			}

			if(!fCandidateWorker.isValid() || fCandidateWorker.isReady() || rsr.excludeAddresses != lastRequest.excludeAddresses || rsr.criticalRecruitment != lastRequest.criticalRecruitment) {
				lastRequest = rsr;
				fCandidateWorker = brokenPromiseToNever( db->get().clusterInterface.recruitStorage.getReply( rsr, TaskPriority::DataDistribution ) );
			}

			choose {
				when( RecruitStorageReply candidateWorker = wait( fCandidateWorker ) ) {
					AddressExclusion candidateSSAddr(candidateWorker.worker.address().ip,
					                                 candidateWorker.worker.address().port);
					int numExistingSS = numSSPerAddr[candidateSSAddr];
					if (numExistingSS >= 2) {
						TraceEvent(SevWarnAlways, "StorageRecruiterTooManySSOnSameAddr", self->distributorId)
						    .detail("Primary", self->primary)
						    .detail("Addr", candidateSSAddr.toString())
						    .detail("NumExistingSS", numExistingSS);
					}
					self->addActor.send(initializeStorage(self, candidateWorker));
				}
				when( wait( db->onChange() ) ) { // SOMEDAY: only if clusterInterface changes?
					fCandidateWorker = Future<RecruitStorageReply>();
				}
				when(wait(self->restartRecruiting.onTrigger())) {}
			}
			wait( delay(FLOW_KNOBS->PREVENT_FAST_SPIN_DELAY, TaskPriority::DataDistribution) );
		} catch( Error &e ) {
			if(e.code() != error_code_timed_out) {
				throw;
			}
			TEST(true); //Storage recruitment timed out
		}
	}
}

ACTOR Future<Void> updateReplicasKey(DDTeamCollection* self, Optional<Key> dcId) {
	std::vector<Future<Void>> serverUpdates;

	for(auto& it : self->server_info) {
		serverUpdates.push_back(it.second->updated.getFuture());
	}

	wait(self->initialFailureReactionDelay && waitForAll(serverUpdates));
	wait(waitUntilHealthy(self));
	TraceEvent("DDUpdatingReplicas", self->distributorId)
	    .detail("Primary", self->primary)
	    .detail("DcId", dcId)
	    .detail("Replicas", self->configuration.storageTeamSize);
	state Transaction tr(self->cx);
	loop {
		try {
			Optional<Value> val = wait( tr.get(datacenterReplicasKeyFor(dcId)) );
			state int oldReplicas = val.present() ? decodeDatacenterReplicasValue(val.get()) : 0;
			if(oldReplicas == self->configuration.storageTeamSize) {
				TraceEvent("DDUpdatedAlready", self->distributorId)
				    .detail("Primary", self->primary)
				    .detail("DcId", dcId)
				    .detail("Replicas", self->configuration.storageTeamSize);
				return Void();
			}
			if(oldReplicas < self->configuration.storageTeamSize) {
				tr.set(rebootWhenDurableKey, StringRef());
			}
			tr.set(datacenterReplicasKeyFor(dcId), datacenterReplicasValue(self->configuration.storageTeamSize));
			wait( tr.commit() );
			TraceEvent("DDUpdatedReplicas", self->distributorId)
			    .detail("Primary", self->primary)
			    .detail("DcId", dcId)
			    .detail("Replicas", self->configuration.storageTeamSize)
			    .detail("OldReplicas", oldReplicas);
			return Void();
		} catch( Error &e ) {
			wait( tr.onError(e) );
		}
	}
}

ACTOR Future<Void> serverGetTeamRequests(TeamCollectionInterface tci, DDTeamCollection* self) {
	loop {
		GetTeamRequest req = waitNext(tci.getTeam.getFuture());
		self->addActor.send( self->getTeam( self, req ) );
	}
}

ACTOR Future<Void> remoteRecovered( Reference<AsyncVar<struct ServerDBInfo>> db ) {
	TraceEvent("DDTrackerStarting");
	while ( db->get().recoveryState < RecoveryState::ALL_LOGS_RECRUITED ) {
		TraceEvent("DDTrackerStarting").detail("RecoveryState", (int)db->get().recoveryState);
		wait( db->onChange() );
	}
	return Void();
}

ACTOR Future<Void> monitorHealthyTeams( DDTeamCollection* self ) {
	TraceEvent("DDMonitorHealthyTeamsStart").detail("ZeroHealthyTeams", self->zeroHealthyTeams->get());
	loop choose {
		when ( wait(self->zeroHealthyTeams->get() ? delay(SERVER_KNOBS->DD_ZERO_HEALTHY_TEAM_DELAY, TaskPriority::DataDistribution) : Never()) ) {
			self->doBuildTeams = true;
			wait( DDTeamCollection::checkBuildTeams(self) );
		}
		when ( wait(self->zeroHealthyTeams->onChange()) ) {}
	}
}

// Keep track of servers and teams -- serves requests for getRandomTeam
ACTOR Future<Void> dataDistributionTeamCollection(
	Reference<DDTeamCollection> teamCollection,
	Reference<InitialDataDistribution> initData,
	TeamCollectionInterface tci,
	Reference<AsyncVar<struct ServerDBInfo>> db)
{
	state DDTeamCollection* self = teamCollection.getPtr();
	state Future<Void> loggingTrigger = Void();
	state PromiseStream<Void> serverRemoved;
	state Future<Void> error = actorCollection( self->addActor.getFuture() );

	try {
		wait( DDTeamCollection::init( self, initData ) );
		initData = Reference<InitialDataDistribution>();
		self->addActor.send(serverGetTeamRequests(tci, self));

		TraceEvent("DDTeamCollectionBegin", self->distributorId).detail("Primary", self->primary);
		wait( self->readyToStart || error );
		TraceEvent("DDTeamCollectionReadyToStart", self->distributorId).detail("Primary", self->primary);

		// removeBadTeams() does not always run. We may need to restart the actor when needed.
		// So we need the badTeamRemover variable to check if the actor is ready.
		if(self->badTeamRemover.isReady()) {
			self->badTeamRemover = removeBadTeams(self);
			self->addActor.send(self->badTeamRemover);
		}

		self->addActor.send(machineTeamRemover(self));
		self->addActor.send(serverTeamRemover(self));

		if (self->wrongStoreTypeRemover.isReady()) {
			self->wrongStoreTypeRemover = removeWrongStoreType(self);
			self->addActor.send(self->wrongStoreTypeRemover);
		}

		self->traceTeamCollectionInfo();

		if(self->includedDCs.size()) {
			//start this actor before any potential recruitments can happen
			self->addActor.send(updateReplicasKey(self, self->includedDCs[0]));
		}

		// The following actors (e.g. storageRecruiter) do not need to be assigned to a variable because
		// they are always running.
		self->addActor.send(storageRecruiter( self, db ));
		self->addActor.send(monitorStorageServerRecruitment( self ));
		self->addActor.send(waitServerListChange( self, serverRemoved.getFuture() ));
		self->addActor.send(trackExcludedServers( self ));
		self->addActor.send(monitorHealthyTeams( self ));
		self->addActor.send(waitHealthyZoneChange( self ));

		// SOMEDAY: Monitor FF/serverList for (new) servers that aren't in allServers and add or remove them

		loop choose {
			when( UID removedServer = waitNext( self->removedServers.getFuture() ) ) {
				TEST(true);  // Storage server removed from database
				self->removeServer(self, removedServer);
				serverRemoved.send( Void() );

				self->restartRecruiting.trigger();
			}
			when( wait( self->zeroHealthyTeams->onChange() ) ) {
				if(self->zeroHealthyTeams->get()) {
					self->restartRecruiting.trigger();
					self->noHealthyTeams();
				}
			}
			when( wait( loggingTrigger ) ) {
				int highestPriority = 0;
				for(auto it : self->priority_teams) {
					if(it.second > 0) {
						highestPriority = std::max(highestPriority, it.first);
					}
				}

				TraceEvent("TotalDataInFlight", self->distributorId)
				    .detail("Primary", self->primary)
				    .detail("TotalBytes", self->getDebugTotalDataInFlight())
				    .detail("UnhealthyServers", self->unhealthyServers)
				    .detail("ServerCount", self->server_info.size())
				    .detail("StorageTeamSize", self->configuration.storageTeamSize)
				    .detail("HighestPriority", highestPriority)
				    .trackLatest(self->primary ? "TotalDataInFlight" : "TotalDataInFlightRemote");
				loggingTrigger = delay( SERVER_KNOBS->DATA_DISTRIBUTION_LOGGING_INTERVAL );
			}
			when( wait( self->serverTrackerErrorOut.getFuture() ) ) {} // Propagate errors from storageServerTracker
			when( wait( error ) ) {}
		}
	} catch (Error& e) {
		if (e.code() != error_code_movekeys_conflict)
			TraceEvent(SevError, "DataDistributionTeamCollectionError", self->distributorId).error(e);
		throw e;
	}
}

ACTOR Future<Void> waitForDataDistributionEnabled( Database cx ) {
	state Transaction tr(cx);
	loop {
		wait(delay(SERVER_KNOBS->DD_ENABLED_CHECK_DELAY, TaskPriority::DataDistribution));

		try {
			Optional<Value> mode = wait( tr.get( dataDistributionModeKey ) );
			if (!mode.present() && isDDEnabled()) {
				TraceEvent("WaitForDDEnabledSucceeded");
				return Void();
			}
			if (mode.present()) {
				BinaryReader rd( mode.get(), Unversioned() );
				int m;
				rd >> m;
				TraceEvent(SevDebug, "WaitForDDEnabled")
					.detail("Mode", m)
					.detail("IsDDEnabled", isDDEnabled());
				if (m && isDDEnabled()) {
					TraceEvent("WaitForDDEnabledSucceeded");
					return Void();
				}
			}

			tr.reset();
		} catch (Error& e) {
			wait( tr.onError(e) );
		}
	}
}

ACTOR Future<bool> isDataDistributionEnabled( Database cx ) {
	state Transaction tr(cx);
	loop {
		try {
			Optional<Value> mode = wait( tr.get( dataDistributionModeKey ) );
			if (!mode.present() && isDDEnabled()) return true;
			if (mode.present()) {
				BinaryReader rd( mode.get(), Unversioned() );
				int m;
				rd >> m;
				if (m && isDDEnabled()) {
					TraceEvent(SevDebug, "IsDDEnabledSucceeded")
						.detail("Mode", m)
						.detail("IsDDEnabled", isDDEnabled());
					return true;
				}
			}
			// SOMEDAY: Write a wrapper in MoveKeys.actor.h
			Optional<Value> readVal = wait( tr.get( moveKeysLockOwnerKey ) );
			UID currentOwner = readVal.present() ? BinaryReader::fromStringRef<UID>(readVal.get(), Unversioned()) : UID();
			if( isDDEnabled() && (currentOwner != dataDistributionModeLock ) ) {
				TraceEvent(SevDebug, "IsDDEnabledSucceeded")
					.detail("CurrentOwner", currentOwner)
					.detail("DDModeLock", dataDistributionModeLock)
					.detail("IsDDEnabled", isDDEnabled());
				return true;
			}
			TraceEvent(SevDebug, "IsDDEnabledFailed")
				.detail("CurrentOwner", currentOwner)
				.detail("DDModeLock", dataDistributionModeLock)
				.detail("IsDDEnabled", isDDEnabled());
			return false;
		} catch (Error& e) {
			wait( tr.onError(e) );
		}
	}
}

//Ensures that the serverKeys key space is properly coalesced
//This method is only used for testing and is not implemented in a manner that is safe for large databases
ACTOR Future<Void> debugCheckCoalescing(Database cx) {
	state Transaction tr(cx);
	loop {
		try {
			state Standalone<RangeResultRef> serverList = wait(tr.getRange(serverListKeys, CLIENT_KNOBS->TOO_MANY));
			ASSERT( !serverList.more && serverList.size() < CLIENT_KNOBS->TOO_MANY);

			state int i;
			for(i = 0; i < serverList.size(); i++) {
				state UID id = decodeServerListValue(serverList[i].value).id();
				Standalone<RangeResultRef> ranges = wait(krmGetRanges(&tr, serverKeysPrefixFor(id), allKeys));
				ASSERT(ranges.end()[-1].key == allKeys.end);

				for(int j = 0; j < ranges.size() - 2; j++)
					if(ranges[j].value == ranges[j + 1].value)
						TraceEvent(SevError, "UncoalescedValues", id).detail("Key1", ranges[j].key).detail("Key2", ranges[j + 1].key).detail("Value", ranges[j].value);
			}

			TraceEvent("DoneCheckingCoalescing");
			return Void();
		}
		catch(Error &e){
			wait( tr.onError(e) );
		}
	}
}

static std::set<int> const& normalDDQueueErrors() {
	static std::set<int> s;
	if (s.empty()) {
		s.insert( error_code_movekeys_conflict );
		s.insert( error_code_broken_promise );
	}
	return s;
}

ACTOR Future<Void> pollMoveKeysLock( Database cx, MoveKeysLock lock ) {
	loop {
		wait(delay(SERVER_KNOBS->MOVEKEYS_LOCK_POLLING_DELAY));
		state Transaction tr(cx);
		loop {
			try {
				wait( checkMoveKeysLockReadOnly(&tr, lock) );
				break;
			} catch( Error &e ) {
				wait( tr.onError(e) );
			}
		}
	}
}

struct DataDistributorData : NonCopyable, ReferenceCounted<DataDistributorData> {
	Reference<AsyncVar<struct ServerDBInfo>> dbInfo;
	UID ddId;
	PromiseStream<Future<Void>> addActor;

	DataDistributorData(Reference<AsyncVar<ServerDBInfo>> const& db, UID id) : dbInfo(db), ddId(id) {}
};

ACTOR Future<Void> monitorBatchLimitedTime(Reference<AsyncVar<ServerDBInfo>> db, double* lastLimited) {
	loop {
		wait( delay(SERVER_KNOBS->METRIC_UPDATE_RATE) );

		state Reference<ProxyInfo> proxies(new ProxyInfo(db->get().client.proxies, db->get().myLocality));

		choose {
			when (wait(db->onChange())) {}
			when (GetHealthMetricsReply reply = wait(proxies->size() ?
					loadBalance(proxies, &MasterProxyInterface::getHealthMetrics, GetHealthMetricsRequest(false))
					: Never())) {
				if (reply.healthMetrics.batchLimited) {
					*lastLimited = now();
				}
			}
		}
	}
}

ACTOR Future<Void> dataDistribution(Reference<DataDistributorData> self)
{
	state double lastLimited = 0;
	self->addActor.send( monitorBatchLimitedTime(self->dbInfo, &lastLimited) );

	state Database cx = openDBOnServer(self->dbInfo, TaskPriority::DataDistributionLaunch, true, true);
	cx->locationCacheSize = SERVER_KNOBS->DD_LOCATION_CACHE_SIZE;

	//cx->setOption( FDBDatabaseOptions::LOCATION_CACHE_SIZE, StringRef((uint8_t*) &SERVER_KNOBS->DD_LOCATION_CACHE_SIZE, 8) );
	//ASSERT( cx->locationCacheSize == SERVER_KNOBS->DD_LOCATION_CACHE_SIZE );

	//wait(debugCheckCoalescing(cx));
	state std::vector<Optional<Key>> primaryDcId;
	state std::vector<Optional<Key>> remoteDcIds;
	state DatabaseConfiguration configuration;
	state Reference<InitialDataDistribution> initData;
	state MoveKeysLock lock;
	loop {
		try {
			loop {
				TraceEvent("DDInitTakingMoveKeysLock", self->ddId);
				MoveKeysLock lock_ = wait( takeMoveKeysLock( cx, self->ddId ) );
				lock = lock_;
				TraceEvent("DDInitTookMoveKeysLock", self->ddId);

				DatabaseConfiguration configuration_ = wait( getDatabaseConfiguration(cx) );
				configuration = configuration_;
				primaryDcId.clear();
				remoteDcIds.clear();
				const std::vector<RegionInfo>& regions = configuration.regions;
				if ( configuration.regions.size() > 0 ) {
					primaryDcId.push_back( regions[0].dcId );
				}
				if ( configuration.regions.size() > 1 ) {
					remoteDcIds.push_back( regions[1].dcId );
				}

				TraceEvent("DDInitGotConfiguration", self->ddId).detail("Conf", configuration.toString());

				state Transaction tr(cx);
				loop {
					try {
						tr.setOption( FDBTransactionOptions::ACCESS_SYSTEM_KEYS );
						tr.setOption( FDBTransactionOptions::PRIORITY_SYSTEM_IMMEDIATE );

						Standalone<RangeResultRef> replicaKeys = wait(tr.getRange(datacenterReplicasKeys, CLIENT_KNOBS->TOO_MANY));

						for(auto& kv : replicaKeys) {
							auto dcId = decodeDatacenterReplicasKey(kv.key);
							auto replicas = decodeDatacenterReplicasValue(kv.value);
							if((primaryDcId.size() && primaryDcId[0] == dcId) || (remoteDcIds.size() && remoteDcIds[0] == dcId && configuration.usableRegions > 1)) {
								if(replicas > configuration.storageTeamSize) {
									tr.set(kv.key, datacenterReplicasValue(configuration.storageTeamSize));
								}
							} else {
								tr.clear(kv.key);
							}
						}

						wait(tr.commit());
						break;
					}
					catch(Error &e) {
						wait(tr.onError(e));
					}
				}

				TraceEvent("DDInitUpdatedReplicaKeys", self->ddId);
				Reference<InitialDataDistribution> initData_ = wait( getInitialDataDistribution(cx, self->ddId, lock, configuration.usableRegions > 1 ? remoteDcIds : std::vector<Optional<Key>>() ) );
				initData = initData_;
				if(initData->shards.size() > 1) {
					TraceEvent("DDInitGotInitialDD", self->ddId)
					    .detail("B", initData->shards.end()[-2].key)
					    .detail("E", initData->shards.end()[-1].key)
					    .detail("Src", describe(initData->shards.end()[-2].primarySrc))
					    .detail("Dest", describe(initData->shards.end()[-2].primaryDest))
					    .trackLatest("InitialDD");
				} else {
					TraceEvent("DDInitGotInitialDD", self->ddId).detail("B","").detail("E", "").detail("Src", "[no items]").detail("Dest", "[no items]").trackLatest("InitialDD");
				}

				if (initData->mode && isDDEnabled()) {
					// mode may be set true by system operator using fdbcli and isDDEnabled() set to true
					break;
				}
				TraceEvent("DataDistributionDisabled", self->ddId);

				TraceEvent("MovingData", self->ddId)
					.detail( "InFlight", 0 )
					.detail( "InQueue", 0 )
					.detail( "AverageShardSize", -1 )
					.detail( "UnhealthyRelocations", 0 )
					.detail( "HighestPriority", 0 )
					.detail( "BytesWritten", 0 )
					.detail( "PriorityRecoverMove", 0 )
					.detail( "PriorityRebalanceUnderutilizedTeam", 0 )
					.detail( "PriorityRebalannceOverutilizedTeam", 0)
					.detail( "PriorityTeamHealthy", 0 )
					.detail( "PriorityTeamContainsUndesiredServer", 0 )
					.detail( "PriorityTeamRedundant", 0 )
					.detail( "PriorityMergeShard", 0 )
					.detail( "PriorityTeamUnhealthy", 0 )
					.detail( "PriorityTeam2Left", 0 )
					.detail( "PriorityTeam1Left", 0 )
					.detail( "PriorityTeam0Left", 0 )
					.detail( "PrioritySplitShard", 0 )
					.trackLatest( "MovingData" );

				TraceEvent("TotalDataInFlight", self->ddId).detail("Primary", true).detail("TotalBytes", 0).detail("UnhealthyServers", 0).detail("HighestPriority", 0).trackLatest("TotalDataInFlight");
				TraceEvent("TotalDataInFlight", self->ddId).detail("Primary", false).detail("TotalBytes", 0).detail("UnhealthyServers", 0).detail("HighestPriority", configuration.usableRegions > 1 ? 0 : -1).trackLatest("TotalDataInFlightRemote");

				wait( waitForDataDistributionEnabled(cx) );
				TraceEvent("DataDistributionEnabled");
			}

			// When/If this assertion fails, Evan owes Ben a pat on the back for his foresight
			ASSERT(configuration.storageTeamSize > 0);

			state PromiseStream<RelocateShard> output;
			state PromiseStream<RelocateShard> input;
			state PromiseStream<Promise<int64_t>> getAverageShardBytes;
			state PromiseStream<GetMetricsRequest> getShardMetrics;
			state Reference<AsyncVar<bool>> processingUnhealthy( new AsyncVar<bool>(false) );
			state Promise<Void> readyToStart;
			state Reference<ShardsAffectedByTeamFailure> shardsAffectedByTeamFailure( new ShardsAffectedByTeamFailure );

			state int shard = 0;
			for (; shard < initData->shards.size() - 1; shard++) {
				KeyRangeRef keys = KeyRangeRef(initData->shards[shard].key, initData->shards[shard+1].key);
				shardsAffectedByTeamFailure->defineShard(keys);
				std::vector<ShardsAffectedByTeamFailure::Team> teams;
				teams.push_back(ShardsAffectedByTeamFailure::Team(initData->shards[shard].primarySrc, true));
				if (configuration.usableRegions > 1) {
					teams.push_back(ShardsAffectedByTeamFailure::Team(initData->shards[shard].remoteSrc, false));
				}
				if(g_network->isSimulated()) {
					TraceEvent("DDInitShard").detail("Keys", keys).detail("PrimarySrc", describe(initData->shards[shard].primarySrc)).detail("RemoteSrc", describe(initData->shards[shard].remoteSrc))
					.detail("PrimaryDest", describe(initData->shards[shard].primaryDest)).detail("RemoteDest", describe(initData->shards[shard].remoteDest));
				}

				shardsAffectedByTeamFailure->moveShard(keys, teams);
				if (initData->shards[shard].hasDest) {
					// This shard is already in flight.  Ideally we should use dest in sABTF and generate a dataDistributionRelocator directly in
					// DataDistributionQueue to track it, but it's easier to just (with low priority) schedule it for movement.
					bool unhealthy = initData->shards[shard].primarySrc.size() != configuration.storageTeamSize;
					if (!unhealthy && configuration.usableRegions > 1) {
						unhealthy = initData->shards[shard].remoteSrc.size() != configuration.storageTeamSize;
					}
					output.send( RelocateShard( keys, unhealthy ? SERVER_KNOBS->PRIORITY_TEAM_UNHEALTHY : SERVER_KNOBS->PRIORITY_RECOVER_MOVE ) );
				}
				wait( yield(TaskPriority::DataDistribution) );
			}

			vector<TeamCollectionInterface> tcis;

			Reference<AsyncVar<bool>> anyZeroHealthyTeams;
			vector<Reference<AsyncVar<bool>>> zeroHealthyTeams;
			tcis.push_back(TeamCollectionInterface());
			zeroHealthyTeams.push_back(Reference<AsyncVar<bool>>( new AsyncVar<bool>(true) ));
			int storageTeamSize = configuration.storageTeamSize;

			vector<Future<Void>> actors;
			if (configuration.usableRegions > 1) {
				tcis.push_back(TeamCollectionInterface());
				storageTeamSize = 2*configuration.storageTeamSize;

				zeroHealthyTeams.push_back( Reference<AsyncVar<bool>>( new AsyncVar<bool>(true) ) );
				anyZeroHealthyTeams = Reference<AsyncVar<bool>>( new AsyncVar<bool>(true) );
				actors.push_back( anyTrue(zeroHealthyTeams, anyZeroHealthyTeams) );
			} else {
				anyZeroHealthyTeams = zeroHealthyTeams[0];
			}

			actors.push_back( pollMoveKeysLock(cx, lock) );
			actors.push_back( reportErrorsExcept( dataDistributionTracker( initData, cx, output, shardsAffectedByTeamFailure, getShardMetrics, getAverageShardBytes.getFuture(), readyToStart, anyZeroHealthyTeams, self->ddId ), "DDTracker", self->ddId, &normalDDQueueErrors() ) );
			actors.push_back( reportErrorsExcept( dataDistributionQueue( cx, output, input.getFuture(), getShardMetrics, processingUnhealthy, tcis, shardsAffectedByTeamFailure, lock, getAverageShardBytes, self->ddId, storageTeamSize, &lastLimited ), "DDQueue", self->ddId, &normalDDQueueErrors() ) );

			vector<DDTeamCollection*> teamCollectionsPtrs;
			Reference<DDTeamCollection> primaryTeamCollection( new DDTeamCollection(cx, self->ddId, lock, output, shardsAffectedByTeamFailure, configuration, primaryDcId, configuration.usableRegions > 1 ? remoteDcIds : std::vector<Optional<Key>>(), readyToStart.getFuture(), zeroHealthyTeams[0], true, processingUnhealthy) );
			teamCollectionsPtrs.push_back(primaryTeamCollection.getPtr());
			if (configuration.usableRegions > 1) {
				Reference<DDTeamCollection> remoteTeamCollection( new DDTeamCollection(cx, self->ddId, lock, output, shardsAffectedByTeamFailure, configuration, remoteDcIds, Optional<std::vector<Optional<Key>>>(), readyToStart.getFuture() && remoteRecovered(self->dbInfo), zeroHealthyTeams[1], false, processingUnhealthy) );
				teamCollectionsPtrs.push_back(remoteTeamCollection.getPtr());
				remoteTeamCollection->teamCollections = teamCollectionsPtrs;
				actors.push_back( reportErrorsExcept( dataDistributionTeamCollection( remoteTeamCollection, initData, tcis[1], self->dbInfo ), "DDTeamCollectionSecondary", self->ddId, &normalDDQueueErrors() ) );
			}
			primaryTeamCollection->teamCollections = teamCollectionsPtrs;
			actors.push_back( reportErrorsExcept( dataDistributionTeamCollection( primaryTeamCollection, initData, tcis[0], self->dbInfo ), "DDTeamCollectionPrimary", self->ddId, &normalDDQueueErrors() ) );
			actors.push_back(yieldPromiseStream(output.getFuture(), input));

			wait( waitForAll( actors ) );
			return Void();
		}
		catch( Error &e ) {
			state Error err = e;
			if( e.code() != error_code_movekeys_conflict )
				throw err;
			bool ddEnabled = wait( isDataDistributionEnabled(cx) );
			TraceEvent("DataDistributionMoveKeysConflict").detail("DataDistributionEnabled", ddEnabled).error(err);
			if( ddEnabled )
				throw err;
		}
	}
}

static std::set<int> const& normalDataDistributorErrors() {
	static std::set<int> s;
	if (s.empty()) {
		s.insert( error_code_worker_removed );
		s.insert( error_code_broken_promise );
		s.insert( error_code_actor_cancelled );
		s.insert( error_code_please_reboot );
		s.insert( error_code_movekeys_conflict );
	}
	return s;
}

ACTOR Future<Void> ddSnapCreateCore(DistributorSnapRequest snapReq, Reference<AsyncVar<struct ServerDBInfo>> db ) {
	state Database cx = openDBOnServer(db, TaskPriority::DefaultDelay, true, true);
	TraceEvent("SnapDataDistributor_SnapReqEnter")
		.detail("SnapPayload", snapReq.snapPayload)
		.detail("SnapUID", snapReq.snapUID);
	try {
		// disable tlog pop on local tlog nodes
		state std::vector<TLogInterface> tlogs = db->get().logSystemConfig.allLocalLogs(false);
		std::vector<Future<Void>> disablePops;
		for (const auto & tlog : tlogs) {
			disablePops.push_back(
				transformErrors(throwErrorOr(tlog.disablePopRequest.tryGetReply(TLogDisablePopRequest(snapReq.snapUID))), snap_disable_tlog_pop_failed())
				);
		}
		wait(waitForAll(disablePops));

		TraceEvent("SnapDataDistributor_AfterDisableTLogPop")
			.detail("SnapPayload", snapReq.snapPayload)
			.detail("SnapUID", snapReq.snapUID);
		// snap local storage nodes
		std::vector<WorkerInterface> storageWorkers = wait(transformErrors(getStorageWorkers(cx, db, true /* localOnly */), snap_storage_failed()));
		TraceEvent("SnapDataDistributor_GotStorageWorkers")
			.detail("SnapPayload", snapReq.snapPayload)
			.detail("SnapUID", snapReq.snapUID);
		std::vector<Future<Void>> storageSnapReqs;
		for (const auto & worker : storageWorkers) {
			storageSnapReqs.push_back(
				transformErrors(throwErrorOr(worker.workerSnapReq.tryGetReply(WorkerSnapRequest(snapReq.snapPayload, snapReq.snapUID, LiteralStringRef("storage")))), snap_storage_failed())
				);
		}
		wait(waitForAll(storageSnapReqs));

		TraceEvent("SnapDataDistributor_AfterSnapStorage")
			.detail("SnapPayload", snapReq.snapPayload)
			.detail("SnapUID", snapReq.snapUID);
		// snap local tlog nodes
		std::vector<Future<Void>> tLogSnapReqs;
		for (const auto & tlog : tlogs) {
			tLogSnapReqs.push_back(
				transformErrors(throwErrorOr(tlog.snapRequest.tryGetReply(TLogSnapRequest(snapReq.snapPayload, snapReq.snapUID, LiteralStringRef("tlog")))), snap_tlog_failed())
				);
		}
		wait(waitForAll(tLogSnapReqs));

		TraceEvent("SnapDataDistributor_AfterTLogStorage")
			.detail("SnapPayload", snapReq.snapPayload)
			.detail("SnapUID", snapReq.snapUID);
		// enable tlog pop on local tlog nodes
		std::vector<Future<Void>> enablePops;
		for (const auto & tlog : tlogs) {
			enablePops.push_back(
				transformErrors(throwErrorOr(tlog.enablePopRequest.tryGetReply(TLogEnablePopRequest(snapReq.snapUID))), snap_enable_tlog_pop_failed())
				);
		}
		wait(waitForAll(enablePops));

		TraceEvent("SnapDataDistributor_AfterEnableTLogPops")
			.detail("SnapPayload", snapReq.snapPayload)
			.detail("SnapUID", snapReq.snapUID);
		// snap the coordinators
		std::vector<WorkerInterface> coordWorkers = wait(getCoordWorkers(cx, db));
		TraceEvent("SnapDataDistributor_GotCoordWorkers")
			.detail("SnapPayload", snapReq.snapPayload)
			.detail("SnapUID", snapReq.snapUID);
		std::vector<Future<Void>> coordSnapReqs;
		for (const auto & worker : coordWorkers) {
			coordSnapReqs.push_back(
				transformErrors(throwErrorOr(worker.workerSnapReq.tryGetReply(WorkerSnapRequest(snapReq.snapPayload, snapReq.snapUID, LiteralStringRef("coord")))), snap_coord_failed())
				);
		}
		wait(waitForAll(coordSnapReqs));
		TraceEvent("SnapDataDistributor_AfterSnapCoords")
			.detail("SnapPayload", snapReq.snapPayload)
			.detail("SnapUID", snapReq.snapUID);
	} catch (Error& err) {
		state Error e = err;
		TraceEvent("SnapDataDistributor_SnapReqExit")
			.detail("SnapPayload", snapReq.snapPayload)
			.detail("SnapUID", snapReq.snapUID)
			.error(e, true /*includeCancelled */);
		if (e.code() == error_code_snap_storage_failed
			|| e.code() == error_code_snap_tlog_failed
			|| e.code() == error_code_operation_cancelled) {
			// enable tlog pop on local tlog nodes
			std::vector<TLogInterface> tlogs = db->get().logSystemConfig.allLocalLogs(false);
			try {
				std::vector<Future<Void>> enablePops;
				for (const auto & tlog : tlogs) {
					enablePops.push_back(
						transformErrors(throwErrorOr(tlog.enablePopRequest.tryGetReply(TLogEnablePopRequest(snapReq.snapUID))), snap_enable_tlog_pop_failed())
						);
				}
				wait(waitForAll(enablePops));
			} catch (Error& error) {
				TraceEvent(SevDebug, "IgnoreEnableTLogPopFailure");
			}
		}
		throw e;
	}
	return Void();
}

ACTOR Future<Void> ddSnapCreate(DistributorSnapRequest snapReq, Reference<AsyncVar<struct ServerDBInfo>> db ) {
	state Future<Void> dbInfoChange = db->onChange();
	if (!setDDEnabled(false, snapReq.snapUID)) {
		// disable DD before doing snapCreate, if previous snap req has already disabled DD then this operation fails here
		TraceEvent("SnapDDSetDDEnabledFailedInMemoryCheck");
		snapReq.reply.sendError(operation_failed());
		return Void();
	}
	double delayTime = g_network->isSimulated() ? 70.0 : SERVER_KNOBS->SNAP_CREATE_MAX_TIMEOUT;
	try {
		choose {
			when (wait(dbInfoChange)) {
				TraceEvent("SnapDDCreateDBInfoChanged")
					.detail("SnapPayload", snapReq.snapPayload)
					.detail("SnapUID", snapReq.snapUID);
				snapReq.reply.sendError(snap_with_recovery_unsupported());
			}
			when (wait(ddSnapCreateCore(snapReq, db))) {
				TraceEvent("SnapDDCreateSuccess")
					.detail("SnapPayload", snapReq.snapPayload)
					.detail("SnapUID", snapReq.snapUID);
				snapReq.reply.send(Void());
			}
			when (wait(delay(delayTime))) {
				TraceEvent("SnapDDCreateTimedOut")
					.detail("SnapPayload", snapReq.snapPayload)
					.detail("SnapUID", snapReq.snapUID);
				snapReq.reply.sendError(timed_out());
			}
		}
	} catch (Error& e) {
		TraceEvent("SnapDDCreateError")
			.detail("SnapPayload", snapReq.snapPayload)
			.detail("SnapUID", snapReq.snapUID)
			.error(e, true /*includeCancelled */);
		if (e.code() != error_code_operation_cancelled) {
			snapReq.reply.sendError(e);
		} else {
			// enable DD should always succeed
			bool success = setDDEnabled(true, snapReq.snapUID);
			ASSERT(success);
			throw e;
		}
	}
	// enable DD should always succeed
	bool success = setDDEnabled(true, snapReq.snapUID);
	ASSERT(success);
	return Void();
}

ACTOR Future<Void> dataDistributor(DataDistributorInterface di, Reference<AsyncVar<struct ServerDBInfo>> db ) {
	state Reference<DataDistributorData> self( new DataDistributorData(db, di.id()) );
	state Future<Void> collection = actorCollection( self->addActor.getFuture() );
	state Database cx = openDBOnServer(db, TaskPriority::DefaultDelay, true, true);
	state ActorCollection actors(false);
	self->addActor.send(actors.getResult());

	try {
		TraceEvent("DataDistributorRunning", di.id());
		self->addActor.send( waitFailureServer(di.waitFailure.getFuture()) );
		state Future<Void> distributor = reportErrorsExcept( dataDistribution(self), "DataDistribution", di.id(), &normalDataDistributorErrors() );

		loop choose {
			when ( wait(distributor || collection) ) {
				ASSERT(false);
				throw internal_error();
			}
			when ( HaltDataDistributorRequest req = waitNext(di.haltDataDistributor.getFuture()) ) {
				req.reply.send(Void());
				TraceEvent("DataDistributorHalted", di.id()).detail("ReqID", req.requesterID);
				break;
			}
			when(DistributorSnapRequest snapReq = waitNext(di.distributorSnapReq.getFuture())) {
				actors.add(ddSnapCreate(snapReq, db));
			}
		}
	}
	catch ( Error &err ) {
		if ( normalDataDistributorErrors().count(err.code()) == 0 ) {
			TraceEvent("DataDistributorError", di.id()).error(err, true);
			throw err;
		}
		TraceEvent("DataDistributorDied", di.id()).error(err, true);
	}

	return Void();
}

DDTeamCollection* testTeamCollection(int teamSize, Reference<IReplicationPolicy> policy, int processCount) {
	Database database = DatabaseContext::create(
		Reference<AsyncVar<ClientDBInfo>>(new AsyncVar<ClientDBInfo>()),
		Never(),
		LocalityData(),
		false
	);

	DatabaseConfiguration conf;
	conf.storageTeamSize = teamSize;
	conf.storagePolicy = policy;

	DDTeamCollection* collection = new DDTeamCollection(
		database,
		UID(0, 0),
		MoveKeysLock(),
		PromiseStream<RelocateShard>(),
		Reference<ShardsAffectedByTeamFailure>(new ShardsAffectedByTeamFailure()),
		conf,
		{},
		{},
		Future<Void>(Void()),
		Reference<AsyncVar<bool>>( new AsyncVar<bool>(true) ),
		true,
		Reference<AsyncVar<bool>>( new AsyncVar<bool>(false) )
	);

	for (int id = 1; id <= processCount; ++id) {
		UID uid(id, 0);
		StorageServerInterface interface;
		interface.uniqueID = uid;
	 	interface.locality.set(LiteralStringRef("machineid"), Standalone<StringRef>(std::to_string(id)));
		interface.locality.set(LiteralStringRef("zoneid"), Standalone<StringRef>(std::to_string(id % 5)));
		interface.locality.set(LiteralStringRef("data_hall"), Standalone<StringRef>(std::to_string(id % 3)));
		collection->server_info[uid] = Reference<TCServerInfo>(new TCServerInfo(interface, ProcessClass(), true, collection->storageServerSet));
		collection->server_status.set(uid, ServerStatus(false, false, interface.locality));
		collection->checkAndCreateMachine(collection->server_info[uid]);
	}

	return collection;
}

DDTeamCollection* testMachineTeamCollection(int teamSize, Reference<IReplicationPolicy> policy, int processCount) {
	Database database = DatabaseContext::create(Reference<AsyncVar<ClientDBInfo>>(new AsyncVar<ClientDBInfo>()),
	                                            Never(), LocalityData(), false);

	DatabaseConfiguration conf;
	conf.storageTeamSize = teamSize;
	conf.storagePolicy = policy;

	DDTeamCollection* collection =
	    new DDTeamCollection(database, UID(0, 0), MoveKeysLock(), PromiseStream<RelocateShard>(),
	                         Reference<ShardsAffectedByTeamFailure>(new ShardsAffectedByTeamFailure()), conf, {}, {},
	                         Future<Void>(Void()),
	                         Reference<AsyncVar<bool>>(new AsyncVar<bool>(true)), true,
	                         Reference<AsyncVar<bool>>(new AsyncVar<bool>(false)));

	for (int id = 1; id <= processCount; id++) {
		UID uid(id, 0);
		StorageServerInterface interface;
		interface.uniqueID = uid;
		int process_id = id;
		int dc_id = process_id / 1000;
		int data_hall_id = process_id / 100;
		int zone_id = process_id / 10;
		int machine_id = process_id / 5;

		printf("testMachineTeamCollection: process_id:%d zone_id:%d machine_id:%d ip_addr:%s\n", process_id, zone_id,
		       machine_id, interface.address().toString().c_str());
		interface.locality.set(LiteralStringRef("processid"), Standalone<StringRef>(std::to_string(process_id)));
		interface.locality.set(LiteralStringRef("machineid"), Standalone<StringRef>(std::to_string(machine_id)));
		interface.locality.set(LiteralStringRef("zoneid"), Standalone<StringRef>(std::to_string(zone_id)));
		interface.locality.set(LiteralStringRef("data_hall"), Standalone<StringRef>(std::to_string(data_hall_id)));
		interface.locality.set(LiteralStringRef("dcid"), Standalone<StringRef>(std::to_string(dc_id)));
		collection->server_info[uid] =
		    Reference<TCServerInfo>(new TCServerInfo(interface, ProcessClass(), true, collection->storageServerSet));

		collection->server_status.set(uid, ServerStatus(false, false, interface.locality));
	}

	int totalServerIndex = collection->constructMachinesFromServers();
	printf("testMachineTeamCollection: construct machines for %d servers\n", totalServerIndex);

	return collection;
}

TEST_CASE("DataDistribution/AddTeamsBestOf/UseMachineID") {
	wait(Future<Void>(Void()));

	int teamSize = 3; // replication size
	int processSize = 60;
	int desiredTeams = SERVER_KNOBS->DESIRED_TEAMS_PER_SERVER * processSize;
	int maxTeams = SERVER_KNOBS->MAX_TEAMS_PER_SERVER * processSize;

	Reference<IReplicationPolicy> policy = Reference<IReplicationPolicy>(new PolicyAcross(teamSize, "zoneid", Reference<IReplicationPolicy>(new PolicyOne())));
	state DDTeamCollection* collection = testMachineTeamCollection(teamSize, policy, processSize);

	collection->addTeamsBestOf(30, desiredTeams, maxTeams);

	ASSERT(collection->sanityCheckTeams() == true);

	delete (collection);

	return Void();
}

TEST_CASE("DataDistribution/AddTeamsBestOf/NotUseMachineID") {
	wait(Future<Void>(Void()));

	int teamSize = 3; // replication size
	int processSize = 60;
	int desiredTeams = SERVER_KNOBS->DESIRED_TEAMS_PER_SERVER * processSize;
	int maxTeams = SERVER_KNOBS->MAX_TEAMS_PER_SERVER * processSize;

	Reference<IReplicationPolicy> policy = Reference<IReplicationPolicy>(new PolicyAcross(teamSize, "zoneid", Reference<IReplicationPolicy>(new PolicyOne())));
	state DDTeamCollection* collection = testMachineTeamCollection(teamSize, policy, processSize);

	if (collection == NULL) {
		fprintf(stderr, "collection is null\n");
		return Void();
	}

	collection->addBestMachineTeams(30); // Create machine teams to help debug
	collection->addTeamsBestOf(30, desiredTeams, maxTeams);
	collection->sanityCheckTeams(); // Server team may happen to be on the same machine team, although unlikely

	if (collection) delete (collection);

	return Void();
}

TEST_CASE("DataDistribution/AddAllTeams/isExhaustive") {
	Reference<IReplicationPolicy> policy = Reference<IReplicationPolicy>(new PolicyAcross(3, "zoneid", Reference<IReplicationPolicy>(new PolicyOne())));
	state int processSize = 10;
	state int desiredTeams = SERVER_KNOBS->DESIRED_TEAMS_PER_SERVER * processSize;
	state int maxTeams = SERVER_KNOBS->MAX_TEAMS_PER_SERVER * processSize;
	state DDTeamCollection* collection = testTeamCollection(3, policy, processSize);

	int result = collection->addTeamsBestOf(200, desiredTeams, maxTeams);

	delete(collection);

	// The maximum number of available server teams without considering machine locality is 120
	// The maximum number of available server teams with machine locality constraint is 120 - 40, because
	// the 40 (5*4*2) server teams whose servers come from the same machine are invalid.
	ASSERT(result == 80);

	return Void();
}

TEST_CASE("/DataDistribution/AddAllTeams/withLimit") {
	Reference<IReplicationPolicy> policy = Reference<IReplicationPolicy>(new PolicyAcross(3, "zoneid", Reference<IReplicationPolicy>(new PolicyOne())));
	state int processSize = 10;
	state int desiredTeams = SERVER_KNOBS->DESIRED_TEAMS_PER_SERVER * processSize;
	state int maxTeams = SERVER_KNOBS->MAX_TEAMS_PER_SERVER * processSize;

	state DDTeamCollection* collection = testTeamCollection(3, policy, processSize);

	int result = collection->addTeamsBestOf(10, desiredTeams, maxTeams);

	delete(collection);

	ASSERT(result >= 10);

	return Void();
}

TEST_CASE("/DataDistribution/AddTeamsBestOf/SkippingBusyServers") {
	wait(Future<Void>(Void()));
	Reference<IReplicationPolicy> policy = Reference<IReplicationPolicy>(new PolicyAcross(3, "zoneid", Reference<IReplicationPolicy>(new PolicyOne())));
	state int processSize = 10;
	state int desiredTeams = SERVER_KNOBS->DESIRED_TEAMS_PER_SERVER * processSize;
	state int maxTeams = SERVER_KNOBS->MAX_TEAMS_PER_SERVER * processSize;
	state int teamSize = 3;
	//state int targetTeamsPerServer = SERVER_KNOBS->DESIRED_TEAMS_PER_SERVER * (teamSize + 1) / 2;
	state DDTeamCollection* collection = testTeamCollection(teamSize, policy, processSize);

	collection->addTeam(std::set<UID>({ UID(1, 0), UID(2, 0), UID(3, 0) }), true);
	collection->addTeam(std::set<UID>({ UID(1, 0), UID(3, 0), UID(4, 0) }), true);

	state int result = collection->addTeamsBestOf(8, desiredTeams, maxTeams);

	ASSERT(result >= 8);

	for(auto process = collection->server_info.begin(); process != collection->server_info.end(); process++) {
		auto teamCount = process->second->teams.size();
		ASSERT(teamCount >= 1);
		//ASSERT(teamCount <= targetTeamsPerServer);
	}

	delete(collection);

	return Void();
}

// Due to the randomness in choosing the machine team and the server team from the machine team, it is possible that
// we may not find the remaining several (e.g., 1 or 2) available teams.
// It is hard to conclude what is the minimum number of  teams the addTeamsBestOf() should create in this situation.
TEST_CASE("/DataDistribution/AddTeamsBestOf/NotEnoughServers") {
	wait(Future<Void>(Void()));

	Reference<IReplicationPolicy> policy = Reference<IReplicationPolicy>(new PolicyAcross(3, "zoneid", Reference<IReplicationPolicy>(new PolicyOne())));
	state int processSize = 5;
	state int desiredTeams = SERVER_KNOBS->DESIRED_TEAMS_PER_SERVER * processSize;
	state int maxTeams = SERVER_KNOBS->MAX_TEAMS_PER_SERVER * processSize;
	state int teamSize = 3;
	state int targetTeamsPerServer = SERVER_KNOBS->DESIRED_TEAMS_PER_SERVER * (teamSize + 1) / 2;
	state DDTeamCollection* collection = testTeamCollection(teamSize, policy, processSize);

	collection->addTeam(std::set<UID>({ UID(1, 0), UID(2, 0), UID(3, 0) }), true);
	collection->addTeam(std::set<UID>({ UID(1, 0), UID(3, 0), UID(4, 0) }), true);

	collection->addBestMachineTeams(10);
	int result = collection->addTeamsBestOf(10, desiredTeams, maxTeams);

	if (collection->machineTeams.size() != 10 || result != 8) {
		collection->traceAllInfo(true); // Debug message
	}

	// NOTE: Due to the pure randomness in selecting a machine for a machine team,
	// we cannot guarantee that all machine teams are created.
	// When we chnage the selectReplicas function to achieve such guarantee, we can enable the following ASSERT
	ASSERT(collection->machineTeams.size() == 10); // Should create all machine teams

	// We need to guarantee a server always have at least a team so that the server can participate in data distribution
	for (auto process = collection->server_info.begin(); process != collection->server_info.end(); process++) {
		auto teamCount = process->second->teams.size();
		ASSERT(teamCount >= 1);
	}

	delete(collection);

	// If we find all available teams, result will be 8 because we prebuild 2 teams
	ASSERT(result == 8);

	return Void();
}<|MERGE_RESOLUTION|>--- conflicted
+++ resolved
@@ -3000,13 +3000,9 @@
 
 					for(int i=0; i<shards.size(); i++) {
 						int maxPriority = team->getPriority();
-<<<<<<< HEAD
 						// The shard split/merge and DD rebooting may make a shard mapped to multiple teams,
 						// so we need to recalculate the shard's priority
-						if (maxPriority < PRIORITY_TEAM_0_LEFT) { // Q: When will maxPriority >= PRIORITY_TEAM_0_LEFT
-=======
 						if(maxPriority < SERVER_KNOBS->PRIORITY_TEAM_0_LEFT) {
->>>>>>> 8709d785
 							auto teams = self->shardsAffectedByTeamFailure->getTeamsFor( shards[i] );
 							for( int j=0; j < teams.first.size()+teams.second.size(); j++) {
 								// t is the team in primary DC or the remote DC
